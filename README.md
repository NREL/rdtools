--- conflicted
+++ resolved
@@ -5,24 +5,6 @@
 
 Development branch: 
 [![Build Status](https://travis-ci.org/NREL/rdtools.svg?branch=development)](https://travis-ci.org/NREL/rdtools)
-<<<<<<< HEAD
-
-RdTools is an open-source library to support reproducible technical analysis of
-time series data from photovoltaic energy systems. The library aims to provide
-best practice analysis routines along with the building blocks for users to
-tailor their own analyses.
-In particular, PV production data is evaluated over several years
-to obtain rates of performance degradation and soiling loss. RdTools can
-handle both high frequency (hourly or better) or low frequency (daily, weekly, etc.)
-datasets. Best results are obtained with higher frequency data.
-
-RdTools can be installed automatically into Python from PyPI using the
-command line:
-
-```
-pip install rdtools
-```
-=======
 
 RdTools is an open-source library to support reproducible technical analysis of
 time series data from photovoltaic energy systems. The library aims to provide
@@ -39,7 +21,6 @@
 ```
 pip install rdtools
 ```
->>>>>>> 8f00cd4b
 
 For API documentation and full examples, please see the [documentation](https://rdtools.readthedocs.io).
 
