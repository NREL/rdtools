# ignore data files
*.[ct]sv
*.zip
*.tar
*.gz

# ignore byte compiled files
*.py[co]

# ignore coveralls yaml, coverge dir
.coveralls.yml
.coverage
htmlcov/

# ignore test cache
.pytest_cache

.DS_Store

docs/.ipynb_checkpoints/degradation_example-checkpoint.ipynb
*.ipynb_checkpoints*

# sphinx docs build
docs/sphinx/source/generated

# ignore setup and egg-info
.eggs/
build/
dist/
rdtools.egg-info*

# emacs temp files
*~
\#*\#
.\#*
<<<<<<< HEAD
=======

*.pickle
>>>>>>> 8f00cd4b
<|MERGE_RESOLUTION|>--- conflicted
+++ resolved
@@ -33,8 +33,5 @@
 *~
 \#*\#
 .\#*
-<<<<<<< HEAD
-=======
 
-*.pickle
->>>>>>> 8f00cd4b
+*.pickle