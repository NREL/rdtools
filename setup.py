--- conflicted
+++ resolved
@@ -56,12 +56,9 @@
         'pvlib==0.7.1',
         'sphinx_rtd_theme==0.4.3',
         'ipython',
-<<<<<<< HEAD
         # sphinx-gallery used indirectly for nbsphinx thumbnail galleries; see:
         # https://nbsphinx.readthedocs.io/en/0.6.0/subdir/gallery.html#Creating-Thumbnail-Galleries
         'sphinx-gallery==0.8.1',
-=======
->>>>>>> 39993fc4
     ],
     'test': [
         'pytest',
