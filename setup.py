#!/usr/bin/env python

try:
    from setuptools import setup
except ImportError:
    raise RuntimeError('setuptools is required')


import versioneer


DESCRIPTION = 'Functions for reproducible timeseries analysis of photovoltaic systems.'

LONG_DESCRIPTION = """
RdTools is an open-source library to support reproducible technical analysis of
PV time series data. The library aims to provide best practice analysis
routines along with the building blocks for users to tailor their own analyses.

Source code: https://github.com/NREL/rdtools
"""

DISTNAME = 'rdtools'
LICENSE = 'MIT'
AUTHOR = 'Rdtools Python Developers'
AUTHOR_EMAIL = 'RdTools@nrel.gov'
MAINTAINER_EMAIL = 'RdTools@nrel.gov'

URL = 'https://github.com/NREL/rdtools'

SETUP_REQUIRES = [
    'pytest-runner',
]

TESTS_REQUIRE = [
    'pytest >= 3.6.3',
]

INSTALL_REQUIRES = [
    'matplotlib >= 3.0.0',
    'numpy >= 1.15',
    # exclude pandas==1.0.0 & 1.0.1 for GH142, and 0.24.0 for GH114
    'pandas >= 0.23.0,!=0.24.0,!=1.0.0,!=1.0.1',
    'statsmodels >= 0.8.0',
    'scipy >= 0.19.1',
    'h5py >= 2.7.1',
<<<<<<< HEAD
    'pvlib >= 0.7.0, <0.8.0',
    'plotly>=4.10.0',
    'scikit-learn >= 0.23.2',
    'joblib >= 0.16.0',
    'xgboost >= 1.3.3'
=======
    'pvlib >= 0.7.0, <0.9.0',
    'tables >= 3.4.2'
>>>>>>> e037ea51
]

EXTRAS_REQUIRE = {
    'doc': [
        'sphinx==1.8.5',
        'nbsphinx==0.6.0',
        'nbsphinx-link==1.3.0',
        'pandas==0.23.0',
        'pvlib==0.7.1',
        'sphinx_rtd_theme==0.4.3',
        'ipython',
        # sphinx-gallery used indirectly for nbsphinx thumbnail galleries; see:
        # https://nbsphinx.readthedocs.io/en/0.6.0/subdir/gallery.html#Creating-Thumbnail-Galleries
        'sphinx-gallery==0.8.1',
    ],
    'test': [
        'pytest',
        'coverage',
        'flake8',
    ]
}
EXTRAS_REQUIRE['all'] = sorted(set(sum(EXTRAS_REQUIRE.values(), [])))


CLASSIFIERS = [
    'Development Status :: 5 - Production/Stable',
    'License :: OSI Approved :: MIT License',
    'Operating System :: OS Independent',
    'Intended Audience :: Science/Research',
    'Programming Language :: Python',
    'Programming Language :: Python :: 3',
    'Programming Language :: Python :: 3.6',
    'Programming Language :: Python :: 3.7',
    'Programming Language :: Python :: 3.8',
    'Programming Language :: Python :: 3.9',
    'Topic :: Scientific/Engineering',
]

KEYWORDS = [
    'photovoltaic',
    'solar',
    'analytics',
    'analysis',
    'performance',
    'degradation',
    'PV'
]

PROJECT_URLS = {
    "Bug Tracker": "https://github.com/NREL/rdtools/issues",
    "Documentation": "https://rdtools.readthedocs.io/",
    "Source Code": "https://github.com/NREL/rdtools",
}

setuptools_kwargs = {
    'zip_safe': False,
    'scripts': [],
    'include_package_data': True
}

# set up packages to be installed and extensions to be compiled
PACKAGES = ['rdtools']


setup(name=DISTNAME,
      version=versioneer.get_version(),
      cmdclass=versioneer.get_cmdclass(),
      packages=PACKAGES,
      keywords=KEYWORDS,
      setup_requires=SETUP_REQUIRES,
      tests_require=TESTS_REQUIRE,
      install_requires=INSTALL_REQUIRES,
      extras_require=EXTRAS_REQUIRE,
      description=DESCRIPTION,
      long_description=LONG_DESCRIPTION,
      author=AUTHOR,
      author_email=AUTHOR_EMAIL,
      maintainer_email=MAINTAINER_EMAIL,
      license=LICENSE,
      url=URL,
      project_urls=PROJECT_URLS,
      classifiers=CLASSIFIERS,
      **setuptools_kwargs)<|MERGE_RESOLUTION|>--- conflicted
+++ resolved
@@ -43,16 +43,12 @@
     'statsmodels >= 0.8.0',
     'scipy >= 0.19.1',
     'h5py >= 2.7.1',
-<<<<<<< HEAD
-    'pvlib >= 0.7.0, <0.8.0',
     'plotly>=4.10.0',
     'scikit-learn >= 0.23.2',
     'joblib >= 0.16.0',
     'xgboost >= 1.3.3'
-=======
     'pvlib >= 0.7.0, <0.9.0',
     'tables >= 3.4.2'
->>>>>>> e037ea51
 ]
 
 EXTRAS_REQUIRE = {
