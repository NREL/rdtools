#!/usr/bin/env python

try:
    from setuptools import setup
except ImportError:
    raise RuntimeError('setuptools is required')


import versioneer


DESCRIPTION = 'Functions for reproducible timeseries analysis of photovoltaic systems.'

LONG_DESCRIPTION = """
RdTools is an open-source library to support reproducible technical analysis of
PV time series data. The library aims to provide best practice analysis
routines along with the building blocks for users to tailor their own analyses.

Source code: https://github.com/NREL/rdtools
"""

DISTNAME = 'rdtools'
LICENSE = 'MIT'
AUTHOR = 'Rdtools Python Developers'
AUTHOR_EMAIL = 'RdTools@nrel.gov'
MAINTAINER_EMAIL = 'RdTools@nrel.gov'

URL = 'https://github.com/NREL/rdtools'

SETUP_REQUIRES = [
    'pytest-runner',
]

TESTS_REQUIRE = [
    "pytest >= 3.6.3",
    "pytest-cov",
    "coverage",
    "flake8",
    # nbval greater than 0.9.6 has a bug with semicolon
    # https://github.com/computationalmodelling/nbval/issues/194
    "nbval<=0.9.6",
    "pytest-mock",
]

INSTALL_REQUIRES = [
<<<<<<< HEAD
    "matplotlib >= 3.9.2",
    "numpy >= 1.26.4",
    "pandas >= 2.2.0",
    "statsmodels >= 0.14.1",
    "scipy >= 1.13.0",
    "h5py >= 3.11.0",
    "plotly>=5.23.0",
    "xgboost >= 2.1.1",
    "pvlib >= 0.11.0, <0.12.0",
    "scikit-learn >= 1.5.1",
    "arch >= 7.0.0",
    "filterpy >= 1.4.5",
=======
    "matplotlib >= 3.5.3",
    "numpy >= 1.22.4",
    "pandas >= 1.4.4",
    "statsmodels >= 0.13.5",
    "scipy >= 1.8.1",
    "h5py >= 3.7.0",
    "plotly>=4.0.0",
    "xgboost >= 1.3.3",
    "pvlib >= 0.11.0, <0.12.0",
    "scikit-learn >= 1.1.3",
    "arch >= 4.11",
    "filterpy >= 1.4.2",
>>>>>>> 841cbec0
]

EXTRAS_REQUIRE = {
    "doc": [
        "sphinx==8.0.2",
        "nbsphinx==0.9.5",
        "nbsphinx-link==1.3.1",
        "sphinx_rtd_theme==3.0.1",
        "ipython",
        # sphinx-gallery used indirectly for nbsphinx thumbnail galleries; see:
        # https://nbsphinx.readthedocs.io/en/0.6.0/subdir/gallery.html#Creating-Thumbnail-Galleries
        "sphinx-gallery==0.18.0",
    ],
    "test": TESTS_REQUIRE,
}
EXTRAS_REQUIRE['all'] = sorted(set(sum(EXTRAS_REQUIRE.values(), [])))


CLASSIFIERS = [
    "Development Status :: 5 - Production/Stable",
    "License :: OSI Approved :: MIT License",
    "Operating System :: OS Independent",
    "Intended Audience :: Science/Research",
    "Programming Language :: Python",
    "Programming Language :: Python :: 3",
    "Programming Language :: Python :: 3.9",
    "Programming Language :: Python :: 3.10",
    "Programming Language :: Python :: 3.11",
    "Programming Language :: Python :: 3.12",
    "Topic :: Scientific/Engineering",
]

KEYWORDS = [
    'photovoltaic',
    'solar',
    'analytics',
    'analysis',
    'performance',
    'degradation',
    'PV'
]

PROJECT_URLS = {
    "Bug Tracker": "https://github.com/NREL/rdtools/issues",
    "Documentation": "https://rdtools.readthedocs.io/",
    "Source Code": "https://github.com/NREL/rdtools",
}

setuptools_kwargs = {
    'zip_safe': False,
    'scripts': [],
    'include_package_data': True
}

# set up packages to be installed and extensions to be compiled
PACKAGES = ['rdtools']


setup(name=DISTNAME,
      version=versioneer.get_version(),
      cmdclass=versioneer.get_cmdclass(),
      packages=PACKAGES,
      keywords=KEYWORDS,
      setup_requires=SETUP_REQUIRES,
      tests_require=TESTS_REQUIRE,
      install_requires=INSTALL_REQUIRES,
      extras_require=EXTRAS_REQUIRE,
      description=DESCRIPTION,
      long_description=LONG_DESCRIPTION,
      author=AUTHOR,
      author_email=AUTHOR_EMAIL,
      maintainer_email=MAINTAINER_EMAIL,
      license=LICENSE,
      url=URL,
      project_urls=PROJECT_URLS,
      classifiers=CLASSIFIERS,
      **setuptools_kwargs)<|MERGE_RESOLUTION|>--- conflicted
+++ resolved
@@ -43,20 +43,6 @@
 ]
 
 INSTALL_REQUIRES = [
-<<<<<<< HEAD
-    "matplotlib >= 3.9.2",
-    "numpy >= 1.26.4",
-    "pandas >= 2.2.0",
-    "statsmodels >= 0.14.1",
-    "scipy >= 1.13.0",
-    "h5py >= 3.11.0",
-    "plotly>=5.23.0",
-    "xgboost >= 2.1.1",
-    "pvlib >= 0.11.0, <0.12.0",
-    "scikit-learn >= 1.5.1",
-    "arch >= 7.0.0",
-    "filterpy >= 1.4.5",
-=======
     "matplotlib >= 3.5.3",
     "numpy >= 1.22.4",
     "pandas >= 1.4.4",
@@ -68,8 +54,7 @@
     "pvlib >= 0.11.0, <0.12.0",
     "scikit-learn >= 1.1.3",
     "arch >= 4.11",
-    "filterpy >= 1.4.2",
->>>>>>> 841cbec0
+    "filterpy >= 1.4.2"
 ]
 
 EXTRAS_REQUIRE = {
