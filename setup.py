--- conflicted
+++ resolved
@@ -42,11 +42,7 @@
 INSTALL_REQUIRES = [
     'matplotlib >= 3.0.0',
     'numpy >= 1.17.3',
-<<<<<<< HEAD
-    'pandas >= 1.3',
-=======
     'pandas >= 1.3.0',
->>>>>>> 1b29360e
     'statsmodels >= 0.11.1',
     'scipy >= 1.2.0',
     'h5py >= 2.8.0',
