#!/usr/bin/env python

try:
    from setuptools import setup
except ImportError:
    raise RuntimeError('setuptools is required')


import versioneer


DESCRIPTION = 'Functions for reproducible timeseries analysis of photovoltaic systems.'

LONG_DESCRIPTION = """
RdTools is an open-source library to support reproducible technical analysis of
PV time series data. The library aims to provide best practice analysis
routines along with the building blocks for users to tailor their own analyses.

Source code: https://github.com/NREL/rdtools
"""

DISTNAME = 'rdtools'
LICENSE = 'MIT'
AUTHOR = 'Rdtools Python Developers'
AUTHOR_EMAIL = 'RdTools@nrel.gov'
MAINTAINER_EMAIL = 'RdTools@nrel.gov'

URL = 'https://github.com/NREL/rdtools'

SETUP_REQUIRES = [
    'pytest-runner',
]

TESTS_REQUIRE = [
    'pytest >= 3.6.3',
    'coverage',
    'flake8',
    'nbval==0.9.6',  # https://github.com/computationalmodelling/nbval/issues/194
    'pytest-mock',
]

INSTALL_REQUIRES = [
    'matplotlib >= 3.0.0',
    'numpy >= 1.17.3',
<<<<<<< HEAD
    'pandas >= 1.3.0',
    'statsmodels >= 0.11.1',
=======
    # pandas restricted to <2.1 until
    # https://github.com/pandas-dev/pandas/issues/55794
    # is resolved
    'pandas >= 1.3.0, <2.1',
    'statsmodels >= 0.11.0',
>>>>>>> e7c402f1
    'scipy >= 1.2.0',
    'h5py >= 2.8.0',
    'plotly>=4.0.0',
    'xgboost >= 1.3.3',
    'pvlib >= 0.7.0, <0.11.0',
    'scikit-learn >= 0.22.0',
    'arch >= 4.11',
    'filterpy >= 1.4.2'
]

EXTRAS_REQUIRE = {
    'doc': [
        'sphinx==4.5.0',
        'nbsphinx==0.8.8',
        'nbsphinx-link==1.3.0',
        'sphinx_rtd_theme==0.5.2',
        'ipython',
        # sphinx-gallery used indirectly for nbsphinx thumbnail galleries; see:
        # https://nbsphinx.readthedocs.io/en/0.6.0/subdir/gallery.html#Creating-Thumbnail-Galleries
        'sphinx-gallery==0.8.1',
    ],
    'test': TESTS_REQUIRE,
}
EXTRAS_REQUIRE['all'] = sorted(set(sum(EXTRAS_REQUIRE.values(), [])))


CLASSIFIERS = [
    'Development Status :: 5 - Production/Stable',
    'License :: OSI Approved :: MIT License',
    'Operating System :: OS Independent',
    'Intended Audience :: Science/Research',
    'Programming Language :: Python',
    'Programming Language :: Python :: 3',
    'Programming Language :: Python :: 3.7',
    'Programming Language :: Python :: 3.8',
    'Programming Language :: Python :: 3.9',
    'Programming Language :: Python :: 3.10',
    'Topic :: Scientific/Engineering',
]

KEYWORDS = [
    'photovoltaic',
    'solar',
    'analytics',
    'analysis',
    'performance',
    'degradation',
    'PV'
]

PROJECT_URLS = {
    "Bug Tracker": "https://github.com/NREL/rdtools/issues",
    "Documentation": "https://rdtools.readthedocs.io/",
    "Source Code": "https://github.com/NREL/rdtools",
}

setuptools_kwargs = {
    'zip_safe': False,
    'scripts': [],
    'include_package_data': True
}

# set up packages to be installed and extensions to be compiled
PACKAGES = ['rdtools']


setup(name=DISTNAME,
      version=versioneer.get_version(),
      cmdclass=versioneer.get_cmdclass(),
      packages=PACKAGES,
      keywords=KEYWORDS,
      setup_requires=SETUP_REQUIRES,
      tests_require=TESTS_REQUIRE,
      install_requires=INSTALL_REQUIRES,
      extras_require=EXTRAS_REQUIRE,
      description=DESCRIPTION,
      long_description=LONG_DESCRIPTION,
      author=AUTHOR,
      author_email=AUTHOR_EMAIL,
      maintainer_email=MAINTAINER_EMAIL,
      license=LICENSE,
      url=URL,
      project_urls=PROJECT_URLS,
      classifiers=CLASSIFIERS,
      **setuptools_kwargs)<|MERGE_RESOLUTION|>--- conflicted
+++ resolved
@@ -42,16 +42,11 @@
 INSTALL_REQUIRES = [
     'matplotlib >= 3.0.0',
     'numpy >= 1.17.3',
-<<<<<<< HEAD
-    'pandas >= 1.3.0',
-    'statsmodels >= 0.11.1',
-=======
     # pandas restricted to <2.1 until
     # https://github.com/pandas-dev/pandas/issues/55794
     # is resolved
     'pandas >= 1.3.0, <2.1',
-    'statsmodels >= 0.11.0',
->>>>>>> e7c402f1
+    'statsmodels >= 0.11.1',
     'scipy >= 1.2.0',
     'h5py >= 2.8.0',
     'plotly>=4.0.0',
