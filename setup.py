#!/usr/bin/env python

try:
    from setuptools import setup
except ImportError:
    raise RuntimeError('setuptools is required')


import versioneer


DESCRIPTION = 'Functions for reproducible timeseries analysis of photovoltaic systems.'

LONG_DESCRIPTION = """
RdTools is an open-source library to support reproducible technical analysis of
PV time series data. The library aims to provide best practice analysis
routines along with the building blocks for users to tailor their own analyses.

Source code: https://github.com/NREL/rdtools
"""

DISTNAME = 'rdtools'
LICENSE = 'MIT'
AUTHOR = 'Rdtools Python Developers'
AUTHOR_EMAIL = 'RdTools@nrel.gov'
MAINTAINER_EMAIL = 'RdTools@nrel.gov'

URL = 'https://github.com/NREL/rdtools'

SETUP_REQUIRES = [
    'pytest-runner',
]

TESTS_REQUIRE = [
    'pytest >= 3.6.3',
]

INSTALL_REQUIRES = [
<<<<<<< HEAD
    'matplotlib >= 2.2.2',
    'numpy >= 1.12',
    'pandas >= 0.23.0,!=1.0.0,!=1.0.1',  # exclude 1.0.0 & 1.0.1 for GH142
    'statsmodels >= 0.11.1',
    'scipy >= 0.19.1',
    'h5py >= 2.7.1',
    'pvlib >= 0.7.0, <0.8.0',
    'arch >= 4.11',
    'filterpy >= 1.4.5',
=======
    'matplotlib >= 3.0.0',
    'numpy >= 1.15',
    # exclude pandas==1.0.0 & 1.0.1 for GH142, and 0.24.0 for GH114
    'pandas >= 0.23.0,!=0.24.0,!=1.0.0,!=1.0.1',
    'statsmodels >= 0.8.0',
    'scipy >= 0.19.1',
    'h5py >= 2.7.1',
    'pvlib >= 0.7.0, <0.9.0',
    'tables >= 3.4.2'
>>>>>>> 39993fc4
]

EXTRAS_REQUIRE = {
    'doc': [
        'sphinx==1.8.5',
        'nbsphinx==0.5.0',
        'nbsphinx-link==1.3.0',
        'pandas==0.23.0',
        'pvlib==0.7.1',
        'sphinx_rtd_theme==0.4.3',
        'ipython',
        'scipy==1.3.2',
    ],
    'test': [
        'pytest',
        'coverage',
    ]
}
EXTRAS_REQUIRE['all'] = sorted(set(sum(EXTRAS_REQUIRE.values(), [])))


CLASSIFIERS = [
    'Development Status :: 5 - Production/Stable',
    'License :: OSI Approved :: MIT License',
    'Operating System :: OS Independent',
    'Intended Audience :: Science/Research',
    'Programming Language :: Python',
    'Programming Language :: Python :: 3',
    'Programming Language :: Python :: 3.6',
    'Programming Language :: Python :: 3.7',
    'Programming Language :: Python :: 3.8',
    'Topic :: Scientific/Engineering',
]

KEYWORDS = [
    'photovoltaic',
    'solar',
    'analytics',
    'analysis',
    'performance',
    'degradation',
    'PV'
]

setuptools_kwargs = {
    'zip_safe': False,
    'scripts': [],
    'include_package_data': True
}

# set up packages to be installed and extensions to be compiled
PACKAGES = ['rdtools']


setup(name=DISTNAME,
      version=versioneer.get_version(),
      cmdclass=versioneer.get_cmdclass(),
      packages=PACKAGES,
      keywords=KEYWORDS,
      setup_requires=SETUP_REQUIRES,
      tests_require=TESTS_REQUIRE,
      install_requires=INSTALL_REQUIRES,
      extras_require=EXTRAS_REQUIRE,
      description=DESCRIPTION,
      long_description=LONG_DESCRIPTION,
      author=AUTHOR,
      author_email=AUTHOR_EMAIL,
      maintainer_email=MAINTAINER_EMAIL,
      license=LICENSE,
      url=URL,
      classifiers=CLASSIFIERS,
      **setuptools_kwargs)<|MERGE_RESOLUTION|>--- conflicted
+++ resolved
@@ -36,27 +36,17 @@
 ]
 
 INSTALL_REQUIRES = [
-<<<<<<< HEAD
-    'matplotlib >= 2.2.2',
-    'numpy >= 1.12',
-    'pandas >= 0.23.0,!=1.0.0,!=1.0.1',  # exclude 1.0.0 & 1.0.1 for GH142
-    'statsmodels >= 0.11.1',
-    'scipy >= 0.19.1',
-    'h5py >= 2.7.1',
-    'pvlib >= 0.7.0, <0.8.0',
-    'arch >= 4.11',
-    'filterpy >= 1.4.5',
-=======
     'matplotlib >= 3.0.0',
     'numpy >= 1.15',
     # exclude pandas==1.0.0 & 1.0.1 for GH142, and 0.24.0 for GH114
     'pandas >= 0.23.0,!=0.24.0,!=1.0.0,!=1.0.1',
-    'statsmodels >= 0.8.0',
+    'statsmodels >= 0.11.1',
     'scipy >= 0.19.1',
     'h5py >= 2.7.1',
     'pvlib >= 0.7.0, <0.9.0',
-    'tables >= 3.4.2'
->>>>>>> 39993fc4
+    'tables >= 3.4.2',
+    'arch >= 4.11',
+    'filterpy >= 1.4.5',
 ]
 
 EXTRAS_REQUIRE = {
