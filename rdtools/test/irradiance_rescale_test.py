import pandas as pd
from pandas.testing import assert_series_equal
from rdtools import irradiance_rescale
from rdtools.normalization import ConvergenceError
import pytest


@pytest.fixture
def simple_irradiance():
    times = pd.date_range("2019-06-01 12:00", freq="15T", periods=5)
    time_series = pd.Series([1, 2, 3, 4, 5], index=times, dtype=float)
    return time_series


@pytest.mark.parametrize("method", ["iterative", "single_opt", "error"])
def test_rescale(method, simple_irradiance):
    # test basic functionality
    if method == "error":
<<<<<<< HEAD
        pytest.raises(
            ValueError,
            irradiance_rescale,
            simple_irradiance,
            simple_irradiance * 1.05,
            method=method,
        )
=======
        with pytest.raises(ValueError):
            irradiance_rescale(simple_irradiance, simple_irradiance * 1.05, method=method)
>>>>>>> d1eb6624
    else:
        modeled = simple_irradiance
        measured = 1.05 * simple_irradiance
        rescaled = irradiance_rescale(measured, modeled, method=method)
        expected = measured
        assert_series_equal(rescaled, expected, check_exact=False)


def test_max_iterations(simple_irradiance):
    # use iterative method without enough iterations to converge
    measured = simple_irradiance * 100  # method expects irrad > 200
    modeled = measured.copy()
    modeled.iloc[2] *= 1.1
    modeled.iloc[3] *= 1.3
    modeled.iloc[4] *= 0.8

    with pytest.raises(ConvergenceError):
        _ = irradiance_rescale(measured, modeled, method="iterative", max_iterations=2)

    _ = irradiance_rescale(measured, modeled, method="iterative", max_iterations=10)


def test_max_iterations_zero(simple_irradiance):
    # zero is sort of a special case, test it separately

    # test series already close enough
    true_factor = 1.0 + 1e-8
    rescaled = irradiance_rescale(
        simple_irradiance,
        simple_irradiance * true_factor,
        max_iterations=0,
        method="iterative",
    )
    assert_series_equal(rescaled, simple_irradiance, check_exact=False)

    # tighten threshold so that it isn't already close enough
    with pytest.raises(ConvergenceError):
        _ = irradiance_rescale(
            simple_irradiance,
            simple_irradiance * true_factor,
            max_iterations=0,
            convergence_threshold=1e-9,
            method="iterative",
        )


def test_convergence_threshold(simple_irradiance):
    # can't converge if threshold is negative
    with pytest.raises(ConvergenceError):
        _ = irradiance_rescale(
            simple_irradiance,
            simple_irradiance * 1.05,
            max_iterations=5,  # reduced count for speed
            convergence_threshold=-1,
            method="iterative",
        )<|MERGE_RESOLUTION|>--- conflicted
+++ resolved
@@ -16,18 +16,9 @@
 def test_rescale(method, simple_irradiance):
     # test basic functionality
     if method == "error":
-<<<<<<< HEAD
-        pytest.raises(
-            ValueError,
-            irradiance_rescale,
-            simple_irradiance,
-            simple_irradiance * 1.05,
-            method=method,
-        )
-=======
         with pytest.raises(ValueError):
             irradiance_rescale(simple_irradiance, simple_irradiance * 1.05, method=method)
->>>>>>> d1eb6624
+
     else:
         modeled = simple_irradiance
         measured = 1.05 * simple_irradiance
