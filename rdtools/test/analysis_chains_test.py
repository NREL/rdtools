--- conflicted
+++ resolved
@@ -743,7 +743,6 @@
     )
 
 
-<<<<<<< HEAD
 def test_energy_from_power_hourly_data():
 
     times = pd.date_range("2019-01-01 00:00:00", periods=3, freq="H")
@@ -760,7 +759,7 @@
 
     energy = normalization.energy_from_power(pv)
     pd.testing.assert_series_equal(energy, pv[1:], check_names=False)
-=======
+
 def test_validated_filter_dict_initialization():
     valid_keys = ["key1", "key2"]
     filter_dict = ValidatedFilterDict(valid_keys, key1="value1", key2="value2")
@@ -847,5 +846,4 @@
     with pytest.raises(
         KeyError, match=f"Key '{filter_param_aggregated}' is not a valid filter parameter."
     ):
-        sensor_analysis.filter_params_aggregated[filter_param_aggregated] = {}
->>>>>>> 3721a4d9
+        sensor_analysis.filter_params_aggregated[filter_param_aggregated] = {}