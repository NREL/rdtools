--- conflicted
+++ resolved
@@ -338,7 +338,6 @@
         rd_analysis.clearsky_analysis()
 
 
-<<<<<<< HEAD
 def test_solar_position_method_passthrough(sensor_analysis, mocker):
     # verify that the solar_position_method kwarg is passed through to pvlib correctly
     spy = mocker.spy(pvlib.solarposition, 'get_solarposition')
@@ -347,7 +346,8 @@
                                      solar_position_method=method)
         sensor_analysis._calc_clearsky_poa()
         assert spy.call_args[1]['method'] == method
-=======
+
+
 def test_index_mismatch():
     # GH #277
     times = pd.date_range('2019-01-01', '2022-01-01', freq='15min')
@@ -367,7 +367,6 @@
     for key in cs_keys:
         interpolated_series = getattr(rd_analysis, key)
         assert interpolated_series.index.equals(times[1:])
->>>>>>> 5e74a691
 
 
 @pytest.fixture
