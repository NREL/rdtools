import pandas as pd
import numpy as np
from rdtools import energy_from_power
import pytest


@pytest.fixture
def times():
    return pd.date_range(start="20200101 12:00", end="20200101 13:00", freq="15T")


@pytest.fixture
def power(times):
    return pd.Series([1.0, 2.0, 3.0, 2.0, 1.0], index=times)


def test_energy_from_power_single_arg(power):
    expected = power.iloc[1:] * 0.25
    expected.name = "energy_Wh"
    result = energy_from_power(power)
    pd.testing.assert_series_equal(result, expected)


def test_energy_from_power_instantaneous(power):
    expected = (0.25 * (power + power.shift()) / 2).dropna()
    expected.name = "energy_Wh"
    result = energy_from_power(power, power_type="instantaneous")
    pd.testing.assert_series_equal(result, expected)


def test_energy_from_power_max_timedelta_inference(power):
    expected = power.iloc[1:] * 0.25
    expected.name = "energy_Wh"
    expected.iloc[:2] = np.nan
    match = "Fraction of excluded data (.*) exceeded threshold"
    with pytest.warns(UserWarning, match=match):
        result = energy_from_power(power.drop(power.index[1]))
    pd.testing.assert_series_equal(result, expected)


def test_energy_from_power_max_timedelta(power):
    expected = power.iloc[1:] * 0.25
    expected.name = "energy_Wh"
    result = energy_from_power(
        power.drop(power.index[1]), max_timedelta=pd.to_timedelta("30 minutes")
    )
    pd.testing.assert_series_equal(result, expected)


def test_energy_from_power_upsample(power):
    expected = power.resample("10T").asfreq().interpolate() / 6
    expected = expected.iloc[1:]
    expected.name = "energy_Wh"
    result = energy_from_power(power, target_frequency="10T")
    pd.testing.assert_series_equal(result, expected)


def test_energy_from_power_downsample(power):
    expected = power.resample("20T").asfreq()
    expected = expected.iloc[1:]
    expected = pd.Series([0.75, 0.833333333, 0.416666667], index=expected.index)
    expected.name = "energy_Wh"
    result = energy_from_power(power, target_frequency="20T")
    pd.testing.assert_series_equal(result, expected)


def test_energy_from_power_max_timedelta_edge_case():
    times = pd.date_range("2020-01-01 12:00", periods=4, freq="15T")
    power = pd.Series(1, index=times)
    power = power.drop(power.index[2])
    result = energy_from_power(
        power, "30T", max_timedelta=pd.to_timedelta("20 minutes")
    )
    assert result.isnull().all()


def test_energy_from_power_single_value_input():
    times = pd.date_range("2019-01-01", freq="15T", periods=1)
    power = pd.Series([100.0], index=times)
    expected_result = pd.Series([25.0], index=times, name="energy_Wh")
    result = energy_from_power(power)
    pd.testing.assert_series_equal(result, expected_result)


def test_energy_from_power_single_value_input_no_freq():
    power = pd.Series([1], pd.date_range("2019-01-01", periods=1, freq="15T"))
    power.index.freq = None
    match = "Could not determine period of input power"
    with pytest.raises(ValueError, match=match):
        energy_from_power(power)


def test_energy_from_power_single_value_instantaneous():
    power = pd.Series([1], pd.date_range("2019-01-01", periods=1, freq="15T"))
    power.index.freq = None
    match = (
        "power_type='instantaneous' is incompatible with single element power. "
        "Use power_type='right-labeled'"
    )
    with pytest.raises(ValueError, match=match):
        energy_from_power(power, power_type="instantaneous")


def test_energy_from_power_single_value_with_target():
    times = pd.date_range("2019-01-01", freq="15T", periods=1)
    power = pd.Series([100.0], index=times)
    expected_result = pd.Series([100.0], index=times, name="energy_Wh")
    result = energy_from_power(power, target_frequency="H")
    pd.testing.assert_series_equal(result, expected_result)


def test_energy_from_power_leading_nans():
    # GH 244
    power = pd.Series(1, pd.date_range("2019-01-01", freq="15min", periods=5))
    power.iloc[:2] = np.nan
    expected_result = pd.Series(
        [np.nan, np.nan, 0.25, 0.25], index=power.index[1:], name="energy_Wh"
    )
    result = energy_from_power(power)
    pd.testing.assert_series_equal(result, expected_result)


def test_energy_from_power_series_index():
    power = pd.Series([1, 2, 3, 4, 5])
<<<<<<< HEAD
    pytest.raises(
        ValueError,
        energy_from_power,
        power,
    )
=======
    with pytest.raises(ValueError):
        energy_from_power(power)
>>>>>>> d1eb6624
<|MERGE_RESOLUTION|>--- conflicted
+++ resolved
@@ -122,13 +122,5 @@
 
 def test_energy_from_power_series_index():
     power = pd.Series([1, 2, 3, 4, 5])
-<<<<<<< HEAD
-    pytest.raises(
-        ValueError,
-        energy_from_power,
-        power,
-    )
-=======
     with pytest.raises(ValueError):
         energy_from_power(power)
->>>>>>> d1eb6624
