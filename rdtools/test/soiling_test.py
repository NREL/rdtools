import pandas as pd
import numpy as np
from rdtools.soiling import soiling_srr
from rdtools.soiling import SRRAnalysis
from rdtools.soiling import annual_soiling_ratios
from rdtools.soiling import monthly_soiling_rates
from rdtools.soiling import NoValidIntervalError
import pytest


def test_soiling_srr(soiling_normalized_daily, soiling_insolation, soiling_times):

    reps = 10
    np.random.seed(1977)
<<<<<<< HEAD
    sr, sr_ci, soiling_info = soiling_srr(normalized_daily, insolation, reps=reps)
    assert 0.964369 == pytest.approx(sr, abs=1e-6),\
=======
    sr, sr_ci, soiling_info = soiling_srr(soiling_normalized_daily, soiling_insolation, reps=reps)
    assert 0.963133 == pytest.approx(sr, abs=1e-6),\
>>>>>>> e037ea51
        'Soiling ratio different from expected value'
    assert np.array([0.962540, 0.965295]) == pytest.approx(sr_ci, abs=1e-6),\
        'Confidence interval different from expected value'
    assert 0.960205 == pytest.approx(soiling_info['exceedance_level'], abs=1e-6),\
        'Exceedance level different from expected value'
    assert 0.984079 == pytest.approx(soiling_info['renormalizing_factor'], abs=1e-6),\
        'Renormalizing factor different from expected value'
    assert len(soiling_info['stochastic_soiling_profiles']) == reps,\
        'Length of soiling_info["stochastic_soiling_profiles"] different than expected'
    assert isinstance(soiling_info['stochastic_soiling_profiles'], list),\
        'soiling_info["stochastic_soiling_profiles"] is not a list'

    # Check soiling_info['soiling_interval_summary']
    expected_summary_columns = ['start', 'end', 'soiling_rate', 'soiling_rate_low',
                                'soiling_rate_high', 'inferred_start_loss', 'inferred_end_loss',
                                'length', 'valid']
    actual_summary_columns = soiling_info['soiling_interval_summary'].columns.values

    for x in actual_summary_columns:
        assert x in expected_summary_columns,\
            f"'{x}' not an expected column in soiling_info['soiling_interval_summary']"
    for x in expected_summary_columns:
        assert x in actual_summary_columns,\
            f"'{x}' was expected as a column, but not in soiling_info['soiling_interval_summary']"
    assert isinstance(soiling_info['soiling_interval_summary'], pd.DataFrame),\
        'soiling_info["soiling_interval_summary"] not a dataframe'
    expected_means = pd.Series({'soiling_rate': -0.002644544,
                                'soiling_rate_low': -0.002847504,
                                'soiling_rate_high': -0.002455915,
                                'inferred_start_loss': 1.020124,
                                'inferred_end_loss': 0.9566552,
                                'length': 24.0,
                                'valid': 1.0})
    expected_means = expected_means[['soiling_rate', 'soiling_rate_low', 'soiling_rate_high',
                                     'inferred_start_loss', 'inferred_end_loss',
                                     'length', 'valid']]
    pd.testing.assert_series_equal(expected_means, soiling_info['soiling_interval_summary'].mean(),
                                   check_exact=False, check_less_precise=6)

    # Check soiling_info['soiling_ratio_perfect_clean']
<<<<<<< HEAD
    pd.testing.assert_index_equal(soiling_info['soiling_ratio_perfect_clean'].index, times, check_names=False)
    assert 0.968265 == pytest.approx(soiling_info['soiling_ratio_perfect_clean'].mean(), abs=1e-6),\
=======
    pd.testing.assert_index_equal(soiling_info['soiling_ratio_perfect_clean'].index, soiling_times,
                                  check_names=False)
    sr_mean = soiling_info['soiling_ratio_perfect_clean'].mean()
    assert 0.967170 == pytest.approx(sr_mean, abs=1e-6),\
>>>>>>> e037ea51
        "The mean of soiling_info['soiling_ratio_perfect_clean'] differs from expected"
    assert isinstance(soiling_info['soiling_ratio_perfect_clean'], pd.Series),\
        'soiling_info["soiling_ratio_perfect_clean"] not a pandas series'


<<<<<<< HEAD
def test_soiling_srr_consecutive_invalid(normalized_daily, insolation, times):
    reps = 10
    np.random.seed(1977)
    sr, sr_ci, soiling_info = soiling_srr(normalized_daily, insolation, reps=reps,
                                          max_relative_slope_error=20.0, method='random_clean')
    assert 0.936177 == pytest.approx(sr, abs=1e-6),\
        'Soiling ratio different from expected value for random_clean with consecutive invalid intervals'

    np.random.seed(1977)
    sr, sr_ci, soiling_info = soiling_srr(normalized_daily, insolation, reps=reps,
                                          max_relative_slope_error=20.0, method='half_norm_clean')
    assert 0.915093 == pytest.approx(sr, abs=1e-6),\
        'Soiling ratio different from expected value for half_norm_clean with consecutive invalid intervals'

    np.random.seed(1977)
    sr, sr_ci, soiling_info = soiling_srr(normalized_daily, insolation, reps=reps,
                                          max_relative_slope_error=20.0, method='perfect_clean')
    assert 0.977116 == pytest.approx(sr, abs=1e-6),\
        'Soiling ratio different from expected value for perfect_clean with consecutive invalid intervals'


def test_soiling_srr_with_precip(normalized_daily, insolation, times):
    precip = pd.Series(index=times, data=0)
=======
def test_soiling_srr_with_precip(soiling_normalized_daily, soiling_insolation, soiling_times):
    precip = pd.Series(index=soiling_times, data=0)
>>>>>>> e037ea51
    precip['2019-01-18 00:00:00-07:00'] = 1
    precip['2019-02-20 00:00:00-07:00'] = 1

    kwargs = {
        'reps': 10,
        'precipitation_daily': precip
    }
    np.random.seed(1977)
<<<<<<< HEAD
    sr, sr_ci, soiling_info = soiling_srr(normalized_daily, insolation, clean_criterion='precip_and_shift', **kwargs)
    assert 0.982546 == pytest.approx(sr, abs=1e-6),\
        "Soiling ratio with clean_criterion='precip_and_shift' different from expected"
    np.random.seed(1977)
    sr, sr_ci, soiling_info = soiling_srr(normalized_daily, insolation, clean_criterion='precip_or_shift', **kwargs)
    assert 0.973433 == pytest.approx(sr, abs=1e-6),\
=======
    sr, sr_ci, soiling_info = soiling_srr(soiling_normalized_daily, soiling_insolation,
                                          clean_criterion='precip_and_shift', **kwargs)
    assert 0.983270 == pytest.approx(sr, abs=1e-6),\
        "Soiling ratio with clean_criterion='precip_and_shift' different from expected"
    np.random.seed(1977)
    sr, sr_ci, soiling_info = soiling_srr(soiling_normalized_daily, soiling_insolation,
                                          clean_criterion='precip_or_shift', **kwargs)
    assert 0.973228 == pytest.approx(sr, abs=1e-6),\
>>>>>>> e037ea51
        "Soiling ratio with clean_criterion='precip_or_shift' different from expected"
    np.random.seed(1977)
    sr, sr_ci, soiling_info = soiling_srr(soiling_normalized_daily, soiling_insolation,
                                          clean_criterion='precip', **kwargs)
    assert 0.976196 == pytest.approx(sr, abs=1e-6),\
        "Soiling ratio with clean_criterion='precip' different from expected"
    np.random.seed(1977)
<<<<<<< HEAD
    sr, sr_ci, soiling_info = soiling_srr(normalized_daily, insolation, clean_criterion='shift', **kwargs)
    assert 0.964369 == pytest.approx(sr, abs=1e-6),\
=======
    sr, sr_ci, soiling_info = soiling_srr(soiling_normalized_daily, soiling_insolation,
                                          clean_criterion='shift', **kwargs)
    assert 0.963133 == pytest.approx(sr, abs=1e-6),\
>>>>>>> e037ea51
        "Soiling ratio with clean_criterion='shift' different from expected"


def test_soiling_srr_confidence_levels(soiling_normalized_daily, soiling_insolation):
    'Tests SRR with different confidence level settingsf from above'
    np.random.seed(1977)
<<<<<<< HEAD
    sr, sr_ci, soiling_info = soiling_srr(normalized_daily, insolation, confidence_level=95, reps=10,
                                          exceedance_prob=80.0)
    assert np.array([0.959322, 0.966066]) == pytest.approx(sr_ci, abs=1e-6),\
=======
    sr, sr_ci, soiling_info = soiling_srr(soiling_normalized_daily, soiling_insolation,
                                          confidence_level=95, reps=10, exceedance_prob=80.0)
    assert np.array([0.957272, 0.964763]) == pytest.approx(sr_ci, abs=1e-6),\
>>>>>>> e037ea51
        'Confidence interval with confidence_level=95 different than expected'
    assert 0.962691 == pytest.approx(soiling_info['exceedance_level'], abs=1e-6),\
        'soiling_info["exceedance_level"] different than expected when exceedance_prob=80'


def test_soiling_srr_dayscale(soiling_normalized_daily, soiling_insolation):
    'Test that a long dayscale can prevent valid intervals from being found'
    with pytest.raises(NoValidIntervalError):
        np.random.seed(1977)
        sr, sr_ci, soiling_info = soiling_srr(soiling_normalized_daily, soiling_insolation,
                                              confidence_level=68.2, reps=10, day_scale=90)


def test_soiling_srr_clean_threshold(soiling_normalized_daily, soiling_insolation):
    '''Test that clean test_soiling_srr_clean_threshold works with a float and
    can cause no soiling intervals to be found'''
    np.random.seed(1977)
    sr, sr_ci, soiling_info = soiling_srr(soiling_normalized_daily, soiling_insolation, reps=10,
                                          clean_threshold=0.01)
    assert 0.964369 == pytest.approx(sr, abs=1e-6),\
        'Soiling ratio with specified clean_threshold different from expected value'

    with pytest.raises(NoValidIntervalError):
        np.random.seed(1977)
        sr, sr_ci, soiling_info = soiling_srr(soiling_normalized_daily, soiling_insolation,
                                              reps=10, clean_threshold=0.1)


def test_soiling_srr_trim(soiling_normalized_daily, soiling_insolation):
    np.random.seed(1977)
    sr, sr_ci, soiling_info = soiling_srr(soiling_normalized_daily, soiling_insolation, reps=10,
                                          trim=True)

    assert 0.978093 == pytest.approx(sr, abs=1e-6),\
        'Soiling ratio with trim=True different from expected value'
    assert len(soiling_info['soiling_interval_summary']) == 1,\
        'Wrong number of soiling intervals found with trim=True'


def test_soiling_srr_method(soiling_normalized_daily, soiling_insolation):
    np.random.seed(1977)
    sr, sr_ci, soiling_info = soiling_srr(soiling_normalized_daily, soiling_insolation, reps=10,
                                          method='random_clean')
    assert 0.920444 == pytest.approx(sr, abs=1e-6),\
        'Soiling ratio with method="random_clean" different from expected value'

    np.random.seed(1977)
    sr, sr_ci, soiling_info = soiling_srr(soiling_normalized_daily, soiling_insolation, reps=10,
                                          method='perfect_clean')
    assert 0.966912 == pytest.approx(sr, abs=1e-6),\
        'Soiling ratio with method="perfect_clean" different from expected value'


def test_soiling_srr_min_interval_length(soiling_normalized_daily, soiling_insolation):
    'Test that a long minimum interval length prevents finding shorter intervals'
    with pytest.raises(NoValidIntervalError):
        np.random.seed(1977)
        # normalized_daily intervals are 25 days long, so min=26 should fail:
        _ = soiling_srr(soiling_normalized_daily, soiling_insolation, confidence_level=68.2,
                        reps=10, min_interval_length=26)

    # but min=24 should be fine:
    _ = soiling_srr(soiling_normalized_daily, soiling_insolation, confidence_level=68.2,
                    reps=10, min_interval_length=24)


def test_soiling_srr_recenter_false(soiling_normalized_daily, soiling_insolation):
    np.random.seed(1977)
    sr, sr_ci, soiling_info = soiling_srr(soiling_normalized_daily, soiling_insolation, reps=10,
                                          recenter=False)
    assert 1 == soiling_info['renormalizing_factor'],\
        'Renormalizing factor != 1 with recenter=False'
    assert 0.966387 == pytest.approx(sr, abs=1e-6),\
        'Soiling ratio different than expected when recenter=False'


def test_soiling_srr_negative_step(soiling_normalized_daily, soiling_insolation):
    stepped_daily = soiling_normalized_daily.copy()
    stepped_daily.iloc[37:] = stepped_daily.iloc[37:] - 0.1

    np.random.seed(1977)
    sr, sr_ci, soiling_info = soiling_srr(stepped_daily, soiling_insolation, reps=10)

    assert list(soiling_info['soiling_interval_summary']['valid'].values) == [True, False, True],\
        'Soiling interval validity differs from expected when a large negative step\
        is incorporated into the data'

<<<<<<< HEAD
    assert 0.936932 == pytest.approx(sr, abs=1e-6),\
        'Soiling ratio different from expected when a large negative step is incorporated into the data'
=======
    assert 0.934927 == pytest.approx(sr, abs=1e-6),\
        'Soiling ratio different from expected when a large negative step is incorporated into the data'   # noqa: E501
>>>>>>> e037ea51


def test_soiling_srr_max_negative_slope_error(soiling_normalized_daily, soiling_insolation):
    np.random.seed(1977)
<<<<<<< HEAD
    sr, sr_ci, soiling_info = soiling_srr(normalized_daily, insolation, reps=10,
                                          max_relative_slope_error=45.0)
=======
    sr, sr_ci, soiling_info = soiling_srr(soiling_normalized_daily, soiling_insolation, reps=10,
                                          max_relative_slope_error=50.0)
>>>>>>> e037ea51

    assert list(soiling_info['soiling_interval_summary']['valid'].values) == [True, True, False],\
        'Soiling interval validity differs from expected when max_relative_slope_error=45.0'

    assert 0.958761 == pytest.approx(sr, abs=1e-6),\
        'Soiling ratio different from expected when max_relative_slope_error=45.0'


def test_soiling_srr_with_nan_interval(soiling_normalized_daily, soiling_insolation):
    '''
    Previous versions had a bug which would have raised an error when an entire interval
    was NaN. See https://github.com/NREL/rdtools/issues/129
    '''
    reps = 10
    normalized_corrupt = soiling_normalized_daily.copy()
    normalized_corrupt[26:50] = np.nan
    np.random.seed(1977)
<<<<<<< HEAD
    sr, sr_ci, soiling_info = soiling_srr(normalized_corrupt, insolation, reps=reps)
    assert 0.948792 == pytest.approx(sr, abs=1e-6),\
=======
    sr, sr_ci, soiling_info = soiling_srr(normalized_corrupt, soiling_insolation, reps=reps)
    assert 0.947416 == pytest.approx(sr, abs=1e-6),\
>>>>>>> e037ea51
        'Soiling ratio different from expected value when an entire interval was NaN'


def test_soiling_srr_kwargs(monkeypatch, soiling_normalized_daily, soiling_insolation):
    '''
    Make sure that all soiling_srr parameters get passed on to SRRAnalysis and
    SRRAnalysis.run(), i.e. all necessary inputs to SRRAnalysis are provided by
    soiling_srr.  Done by removing the SRRAnalysis default param values
    and making sure everything still runs.
    '''
    # the __defaults__ attr is the tuple of default values in py3
    monkeypatch.delattr(SRRAnalysis.__init__, "__defaults__")
    monkeypatch.delattr(SRRAnalysis.run, "__defaults__")
    _ = soiling_srr(soiling_normalized_daily, soiling_insolation, reps=10)


# ###########################
# annual_soiling_ratios tests
# ###########################


@pytest.fixture()
def multi_year_profiles():
    times = pd.date_range('01-01-2018', '11-30-2019', freq='D')
    data = np.array([0]*365 + [10]*334)
    profiles = [pd.Series(x + data, times) for x in range(10)]

    # make insolation slighly longer to test for proper normalization
    times = pd.date_range('01-01-2018', '12-31-2019', freq='D')
    insolation = 350*[0.8] + (len(times)-350)*[1]
    insolation = pd.Series(insolation, index=times)

    return profiles, insolation


def test_annual_soiling_ratios(multi_year_profiles):
    expected_data = np.array([[2018, 4.5, 1.431, 7.569],
                              [2019, 14.5, 11.431, 17.569]])
    expected = pd.DataFrame(data=expected_data,
                            columns=['year', 'soiling_ratio_median', 'soiling_ratio_low',
                                     'soiling_ratio_high'])
    expected['year'] = expected['year'].astype(int)

    srr_profiles, insolation = multi_year_profiles
    result = annual_soiling_ratios(srr_profiles, insolation)

    pd.testing.assert_frame_equal(result, expected, check_dtype=False)


def test_annual_soiling_ratios_confidence_interval(multi_year_profiles):
    expected_data = np.array([[2018, 4.5, 0.225, 8.775],
                              [2019, 14.5, 10.225, 18.775]])
    expected = pd.DataFrame(data=expected_data,
                            columns=['year', 'soiling_ratio_median', 'soiling_ratio_low',
                                     'soiling_ratio_high'])
    expected['year'] = expected['year'].astype(int)

    srr_profiles, insolation = multi_year_profiles
    result = annual_soiling_ratios(srr_profiles, insolation, confidence_level=95)

    pd.testing.assert_frame_equal(result, expected, check_dtype=False)


def test_annual_soiling_ratios_warning(multi_year_profiles):
    srr_profiles, insolation = multi_year_profiles
    insolation = insolation.iloc[:-200]
    match = ('The indexes of stochastic_soiling_profiles are not entirely contained '
             'within the index of insolation_daily. Every day in stochastic_soiling_profiles '
             'should be represented in insolation_daily. This may cause erroneous results.')
    with pytest.warns(UserWarning, match=match):
        _ = annual_soiling_ratios(srr_profiles, insolation)


# ###########################
# monthly_soiling_rates tests
# ###########################


@pytest.fixture()
def soiling_interval_summary():
    starts = ['2019/01/01', '2019/01/16', '2019/02/08', '2019/03/06']
    starts = pd.to_datetime(starts).tz_localize('America/Denver')
    ends = ['2019/01/15', '2019/02/07', '2019/03/05', '2019/04/07']
    ends = pd.to_datetime(ends).tz_localize('America/Denver')
    slopes = [-0.005, -0.002, -0.001, -0.002]
    slopes_low = [-0.0055, -0.0025, -0.0015, -0.003]
    slopes_high = [-0.004, 0, 0, -0.001]
    valids = [True, True, False, True]

    soiling_interval_summary = pd.DataFrame()
    soiling_interval_summary['start'] = starts
    soiling_interval_summary['end'] = ends
    soiling_interval_summary['soiling_rate'] = slopes
    soiling_interval_summary['soiling_rate_low'] = slopes_low
    soiling_interval_summary['soiling_rate_high'] = slopes_high
    soiling_interval_summary['inferred_start_loss'] = np.nan
    soiling_interval_summary['inferred_end_loss'] = np.nan
    soiling_interval_summary['length'] = (ends - starts).days
    soiling_interval_summary['valid'] = valids

    return soiling_interval_summary


def _build_monthly_summary(top_rows):
    '''
    Convienience function to build a full monthly soiling summary
    dataframe from the expected_top_rows which summarize Jan-April
    '''

    all_rows = np.vstack((top_rows, [[1, np.nan, np.nan, np.nan, 0]]*8))

    df = pd.DataFrame(data=all_rows,
                      columns=['month', 'soiling_rate_median', 'soiling_rate_low',
                               'soiling_rate_high', 'interval_count'])
    df['month'] = range(1, 13)

    return df


def test_monthly_soiling_rates(soiling_interval_summary):
    np.random.seed(1977)
    result = monthly_soiling_rates(soiling_interval_summary)

    expected = np.array([
        [1.00000000e+00, -2.42103810e-03, -5.00912766e-03, -7.68551806e-04, 2.00000000e+00],
        [2.00000000e+00, -1.25092837e-03, -2.10091842e-03, -3.97354321e-04, 1.00000000e+00],
        [3.00000000e+00, -2.00313359e-03, -2.68359541e-03, -1.31927678e-03, 1.00000000e+00],
        [4.00000000e+00, -1.99729563e-03, -2.68067699e-03, -1.31667446e-03, 1.00000000e+00]])
    expected = _build_monthly_summary(expected)

    pd.testing.assert_frame_equal(result, expected, check_dtype=False)


def test_monthly_soiling_rates_min_interval_length(soiling_interval_summary):
    np.random.seed(1977)
    result = monthly_soiling_rates(soiling_interval_summary, min_interval_length=20)

    expected = np.array([
        [1.00000000e+00, -1.24851539e-03, -2.10394564e-03, -3.98358211e-04, 1.00000000e+00],
        [2.00000000e+00, -1.25092837e-03, -2.10091842e-03, -3.97330424e-04, 1.00000000e+00],
        [3.00000000e+00, -2.00309454e-03, -2.68359541e-03, -1.31927678e-03, 1.00000000e+00],
        [4.00000000e+00, -1.99729563e-03, -2.68067699e-03, -1.31667446e-03, 1.00000000e+00]])
    expected = _build_monthly_summary(expected)

    pd.testing.assert_frame_equal(result, expected, check_dtype=False)


def test_monthly_soiling_rates_max_slope_err(soiling_interval_summary):
    np.random.seed(1977)
    result = monthly_soiling_rates(soiling_interval_summary, max_relative_slope_error=120)

    expected = np.array([
        [1.00000000e+00, -4.74910923e-03, -5.26236739e-03, -4.23901493e-03, 1.00000000e+00],
        [2.00000000e+00, np.nan, np.nan, np.nan, 0.00000000e+00],
        [3.00000000e+00, -2.00074270e-03, -2.68073474e-03, -1.31786434e-03, 1.00000000e+00],
        [4.00000000e+00, -2.00309454e-03, -2.68359541e-03, -1.31927678e-03, 1.00000000e+00]])
    expected = _build_monthly_summary(expected)

    pd.testing.assert_frame_equal(result, expected, check_dtype=False)


def test_monthly_soiling_rates_confidence_level(soiling_interval_summary):
    np.random.seed(1977)
    result = monthly_soiling_rates(soiling_interval_summary, confidence_level=95)

    expected = np.array([
        [1.00000000e+00, -2.42103810e-03, -5.42313113e-03, -1.21156562e-04, 2.00000000e+00],
        [2.00000000e+00, -1.25092837e-03, -2.43731574e-03, -6.23842627e-05, 1.00000000e+00],
        [3.00000000e+00, -2.00313359e-03, -2.94998476e-03, -1.04988760e-03, 1.00000000e+00],
        [4.00000000e+00, -1.99729563e-03, -2.95063841e-03, -1.04869949e-03, 1.00000000e+00]])

    expected = _build_monthly_summary(expected)

    pd.testing.assert_frame_equal(result, expected, check_dtype=False)


def test_monthly_soiling_rates_reps(soiling_interval_summary):
    np.random.seed(1977)
    result = monthly_soiling_rates(soiling_interval_summary, reps=3)

    expected = np.array([
        [1.00000000e+00, -2.88594088e-03, -5.03736679e-03, -6.47391131e-04, 2.00000000e+00],
        [2.00000000e+00, -1.67359565e-03, -2.00504171e-03, -1.33240044e-03, 1.00000000e+00],
        [3.00000000e+00, -1.22306993e-03, -2.19274892e-03, -1.11793240e-03, 1.00000000e+00],
        [4.00000000e+00, -1.94675549e-03, -2.42574164e-03, -1.54850795e-03, 1.00000000e+00]])

    expected = _build_monthly_summary(expected)

    pd.testing.assert_frame_equal(result, expected, check_dtype=False)<|MERGE_RESOLUTION|>--- conflicted
+++ resolved
@@ -12,13 +12,8 @@
 
     reps = 10
     np.random.seed(1977)
-<<<<<<< HEAD
-    sr, sr_ci, soiling_info = soiling_srr(normalized_daily, insolation, reps=reps)
+    sr, sr_ci, soiling_info = soiling_srr(soiling_normalized_daily, soiling_insolation, reps=reps)
     assert 0.964369 == pytest.approx(sr, abs=1e-6),\
-=======
-    sr, sr_ci, soiling_info = soiling_srr(soiling_normalized_daily, soiling_insolation, reps=reps)
-    assert 0.963133 == pytest.approx(sr, abs=1e-6),\
->>>>>>> e037ea51
         'Soiling ratio different from expected value'
     assert np.array([0.962540, 0.965295]) == pytest.approx(sr_ci, abs=1e-6),\
         'Confidence interval different from expected value'
@@ -59,48 +54,38 @@
                                    check_exact=False, check_less_precise=6)
 
     # Check soiling_info['soiling_ratio_perfect_clean']
-<<<<<<< HEAD
-    pd.testing.assert_index_equal(soiling_info['soiling_ratio_perfect_clean'].index, times, check_names=False)
-    assert 0.968265 == pytest.approx(soiling_info['soiling_ratio_perfect_clean'].mean(), abs=1e-6),\
-=======
     pd.testing.assert_index_equal(soiling_info['soiling_ratio_perfect_clean'].index, soiling_times,
                                   check_names=False)
     sr_mean = soiling_info['soiling_ratio_perfect_clean'].mean()
-    assert 0.967170 == pytest.approx(sr_mean, abs=1e-6),\
->>>>>>> e037ea51
+    assert 0.968265 == pytest.approx(sr_mean, abs=1e-6),\
         "The mean of soiling_info['soiling_ratio_perfect_clean'] differs from expected"
     assert isinstance(soiling_info['soiling_ratio_perfect_clean'], pd.Series),\
         'soiling_info["soiling_ratio_perfect_clean"] not a pandas series'
 
 
-<<<<<<< HEAD
-def test_soiling_srr_consecutive_invalid(normalized_daily, insolation, times):
+def test_soiling_srr_consecutive_invalid(soiling_normalized_daily, soiling_insolation, times):
     reps = 10
     np.random.seed(1977)
-    sr, sr_ci, soiling_info = soiling_srr(normalized_daily, insolation, reps=reps,
+    sr, sr_ci, soiling_info = soiling_srr(soiling_normalized_daily, soiling_insolation, reps=reps,
                                           max_relative_slope_error=20.0, method='random_clean')
     assert 0.936177 == pytest.approx(sr, abs=1e-6),\
         'Soiling ratio different from expected value for random_clean with consecutive invalid intervals'
 
     np.random.seed(1977)
-    sr, sr_ci, soiling_info = soiling_srr(normalized_daily, insolation, reps=reps,
+    sr, sr_ci, soiling_info = soiling_srr(soiling_normalized_daily, soiling_insolation, reps=reps,
                                           max_relative_slope_error=20.0, method='half_norm_clean')
     assert 0.915093 == pytest.approx(sr, abs=1e-6),\
         'Soiling ratio different from expected value for half_norm_clean with consecutive invalid intervals'
 
     np.random.seed(1977)
-    sr, sr_ci, soiling_info = soiling_srr(normalized_daily, insolation, reps=reps,
+    sr, sr_ci, soiling_info = soiling_srr(soiling_normalized_daily, soiling_insolation, reps=reps,
                                           max_relative_slope_error=20.0, method='perfect_clean')
     assert 0.977116 == pytest.approx(sr, abs=1e-6),\
         'Soiling ratio different from expected value for perfect_clean with consecutive invalid intervals'
 
 
-def test_soiling_srr_with_precip(normalized_daily, insolation, times):
-    precip = pd.Series(index=times, data=0)
-=======
 def test_soiling_srr_with_precip(soiling_normalized_daily, soiling_insolation, soiling_times):
     precip = pd.Series(index=soiling_times, data=0)
->>>>>>> e037ea51
     precip['2019-01-18 00:00:00-07:00'] = 1
     precip['2019-02-20 00:00:00-07:00'] = 1
 
@@ -109,23 +94,14 @@
         'precipitation_daily': precip
     }
     np.random.seed(1977)
-<<<<<<< HEAD
-    sr, sr_ci, soiling_info = soiling_srr(normalized_daily, insolation, clean_criterion='precip_and_shift', **kwargs)
+    sr, sr_ci, soiling_info = soiling_srr(soiling_normalized_daily, soiling_insolation,
+                                          clean_criterion='precip_and_shift', **kwargs)
     assert 0.982546 == pytest.approx(sr, abs=1e-6),\
         "Soiling ratio with clean_criterion='precip_and_shift' different from expected"
     np.random.seed(1977)
-    sr, sr_ci, soiling_info = soiling_srr(normalized_daily, insolation, clean_criterion='precip_or_shift', **kwargs)
-    assert 0.973433 == pytest.approx(sr, abs=1e-6),\
-=======
-    sr, sr_ci, soiling_info = soiling_srr(soiling_normalized_daily, soiling_insolation,
-                                          clean_criterion='precip_and_shift', **kwargs)
-    assert 0.983270 == pytest.approx(sr, abs=1e-6),\
-        "Soiling ratio with clean_criterion='precip_and_shift' different from expected"
-    np.random.seed(1977)
     sr, sr_ci, soiling_info = soiling_srr(soiling_normalized_daily, soiling_insolation,
                                           clean_criterion='precip_or_shift', **kwargs)
-    assert 0.973228 == pytest.approx(sr, abs=1e-6),\
->>>>>>> e037ea51
+    assert 0.973433 == pytest.approx(sr, abs=1e-6),\
         "Soiling ratio with clean_criterion='precip_or_shift' different from expected"
     np.random.seed(1977)
     sr, sr_ci, soiling_info = soiling_srr(soiling_normalized_daily, soiling_insolation,
@@ -133,29 +109,18 @@
     assert 0.976196 == pytest.approx(sr, abs=1e-6),\
         "Soiling ratio with clean_criterion='precip' different from expected"
     np.random.seed(1977)
-<<<<<<< HEAD
-    sr, sr_ci, soiling_info = soiling_srr(normalized_daily, insolation, clean_criterion='shift', **kwargs)
-    assert 0.964369 == pytest.approx(sr, abs=1e-6),\
-=======
     sr, sr_ci, soiling_info = soiling_srr(soiling_normalized_daily, soiling_insolation,
                                           clean_criterion='shift', **kwargs)
-    assert 0.963133 == pytest.approx(sr, abs=1e-6),\
->>>>>>> e037ea51
+    assert 0.964369 == pytest.approx(sr, abs=1e-6),\
         "Soiling ratio with clean_criterion='shift' different from expected"
 
 
 def test_soiling_srr_confidence_levels(soiling_normalized_daily, soiling_insolation):
     'Tests SRR with different confidence level settingsf from above'
     np.random.seed(1977)
-<<<<<<< HEAD
-    sr, sr_ci, soiling_info = soiling_srr(normalized_daily, insolation, confidence_level=95, reps=10,
-                                          exceedance_prob=80.0)
-    assert np.array([0.959322, 0.966066]) == pytest.approx(sr_ci, abs=1e-6),\
-=======
     sr, sr_ci, soiling_info = soiling_srr(soiling_normalized_daily, soiling_insolation,
                                           confidence_level=95, reps=10, exceedance_prob=80.0)
-    assert np.array([0.957272, 0.964763]) == pytest.approx(sr_ci, abs=1e-6),\
->>>>>>> e037ea51
+    assert np.array([0.959322, 0.966066]) == pytest.approx(sr_ci, abs=1e-6),\
         'Confidence interval with confidence_level=95 different than expected'
     assert 0.962691 == pytest.approx(soiling_info['exceedance_level'], abs=1e-6),\
         'soiling_info["exceedance_level"] different than expected when exceedance_prob=80'
@@ -243,24 +208,14 @@
         'Soiling interval validity differs from expected when a large negative step\
         is incorporated into the data'
 
-<<<<<<< HEAD
     assert 0.936932 == pytest.approx(sr, abs=1e-6),\
-        'Soiling ratio different from expected when a large negative step is incorporated into the data'
-=======
-    assert 0.934927 == pytest.approx(sr, abs=1e-6),\
         'Soiling ratio different from expected when a large negative step is incorporated into the data'   # noqa: E501
->>>>>>> e037ea51
 
 
 def test_soiling_srr_max_negative_slope_error(soiling_normalized_daily, soiling_insolation):
     np.random.seed(1977)
-<<<<<<< HEAD
-    sr, sr_ci, soiling_info = soiling_srr(normalized_daily, insolation, reps=10,
+    sr, sr_ci, soiling_info = soiling_srr(soiling_normalized_daily, soiling_insolation, reps=10,
                                           max_relative_slope_error=45.0)
-=======
-    sr, sr_ci, soiling_info = soiling_srr(soiling_normalized_daily, soiling_insolation, reps=10,
-                                          max_relative_slope_error=50.0)
->>>>>>> e037ea51
 
     assert list(soiling_info['soiling_interval_summary']['valid'].values) == [True, True, False],\
         'Soiling interval validity differs from expected when max_relative_slope_error=45.0'
@@ -278,13 +233,8 @@
     normalized_corrupt = soiling_normalized_daily.copy()
     normalized_corrupt[26:50] = np.nan
     np.random.seed(1977)
-<<<<<<< HEAD
-    sr, sr_ci, soiling_info = soiling_srr(normalized_corrupt, insolation, reps=reps)
+    sr, sr_ci, soiling_info = soiling_srr(normalized_corrupt, soiling_insolation, reps=reps)
     assert 0.948792 == pytest.approx(sr, abs=1e-6),\
-=======
-    sr, sr_ci, soiling_info = soiling_srr(normalized_corrupt, soiling_insolation, reps=reps)
-    assert 0.947416 == pytest.approx(sr, abs=1e-6),\
->>>>>>> e037ea51
         'Soiling ratio different from expected value when an entire interval was NaN'
 
 
