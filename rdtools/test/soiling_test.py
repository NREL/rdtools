--- conflicted
+++ resolved
@@ -225,11 +225,7 @@
     normalized_corrupt[26:50] = np.nan
     np.random.seed(1977)
     sr, sr_ci, soiling_info = soiling_srr(normalized_corrupt, insolation, reps=reps)
-<<<<<<< HEAD
     assert 0.948792 == pytest.approx(sr, abs=1e-6),\
-        'Soiling ratio different from expected value when an entire interval was NaN'
-=======
-    assert 0.947416 == pytest.approx(sr, abs=1e-6),\
         'Soiling ratio different from expected value when an entire interval was NaN'
 
 # ###########################
@@ -384,5 +380,4 @@
 
     expected = _build_monthly_summary(expected)
 
-    pd.testing.assert_frame_equal(result, expected, check_dtype=False)
->>>>>>> 2cd3017f
+    pd.testing.assert_frame_equal(result, expected, check_dtype=False)