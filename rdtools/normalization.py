--- conflicted
+++ resolved
@@ -11,12 +11,8 @@
     '''Rescale optimization did not converge'''
     pass
 
-<<<<<<< HEAD
-def normalize_with_expected_power(pv, expected_power, irradiance, pv_input='power'):
-=======
 def normalize_with_expected_power(pv, power_expected, poa_global,
                                   pv_input='power'):
->>>>>>> 8f00cd4b
     '''
     Normalize pv output based on expected PV power.
 
@@ -25,31 +21,23 @@
     pv : pd.Series
         Right-labeled time series PV energy or power. If energy, should *not*
         be cumulative, but only for preceding time step.
-<<<<<<< HEAD
-    expected_power : pd.Series
-        Right-labeled time series of expected PV power.
-    irradiance : pd.Series
-        Right-labeled time series of plane-of-array irradiance associated with `expected_power`
-=======
     power_expected : pd.Series
         Right-labeled time series of expected PV power.
     poa_global : pd.Series
         Right-labeled time series of plane-of-array irradiance associated with
         `expected_power`
->>>>>>> 8f00cd4b
     pv_input : str
         'power' or 'energy' to specify type of input used for pv parameter
 
     Returns
     -------
-<<<<<<< HEAD
-    normalized_energy : pd.Series
+    energy_normalized : pd.Series
         Energy normalized based on `expected_power`
     insolation : pd.Series
         Insolation associated with each normalized point
 
     '''
-    
+
     freq = check_series_frequency(pv, 'pv')
 
     if pv_input == 'power':
@@ -60,44 +48,6 @@
     else:
         raise ValueError("Unexpected value for pv_input. pv_input should be 'power' or 'energy'.")
 
-    model_tds, mean_model_td = delta_index(expected_power)
-    measure_tds, mean_measure_td = delta_index(energy)
-
-    # Case in which the model less frequent than the measurements
-    if mean_model_td > mean_measure_td:
-        expected_power = interpolate(expected_power, pv.index)
-        irradiance = interpolate(irradiance, pv.index)
-        
-    expected_energy = energy_from_power(expected_power, freq)
-    insolation = energy_from_power(irradiance, freq)
-
-    normalized_energy = energy / expected_energy
-
-    index_union = normalized_energy.index.union(insolation.index)
-    normalized_energy = normalized_energy.reindex(index_union)
-    insolation = insolation.reindex(index_union)
-
-    return normalized_energy, insolation
-
-def pvwatts_dc_power(poa_global, P_ref, T_cell=None, G_ref=1000, T_ref=25,
-=======
-    energy_normalized : pd.Series
-        Energy normalized based on `expected_power`
-    insolation : pd.Series
-        Insolation associated with each normalized point
-
-    '''
-
-    freq = check_series_frequency(pv, 'pv')
-
-    if pv_input == 'power':
-        energy = energy_from_power(pv, freq)
-    elif pv_input == 'energy':
-        energy = pv.copy()
-        energy.name = 'energy_Wh'
-    else:
-        raise ValueError("Unexpected value for pv_input. pv_input should be 'power' or 'energy'.")
-
     model_tds, mean_model_td = delta_index(power_expected)
     measure_tds, mean_measure_td = delta_index(energy)
 
@@ -120,7 +70,6 @@
 
 def pvwatts_dc_power(poa_global, power_dc_rated, temperature_cell=None,
                      poa_global_ref=1000, temperature_cell_ref=25,
->>>>>>> 8f00cd4b
                      gamma_pdc=None):
     '''
     PVWatts v5 Module Model: DC power given effective poa poa_global, module
@@ -131,20 +80,6 @@
     ----------
     poa_global : pd.Series
         Total effective plane of array irradiance.
-<<<<<<< HEAD
-    P_ref : float
-        Rated DC power of array in watts
-    T_cell : pd.Series, optional
-        Measured or derived cell temperature [degrees celsius].
-        Time series assumed to be same frequency as `poa_global`.
-        If omitted, the temperature term will be ignored.
-    G_ref : float, default 1000
-        Reference irradiance at standard test condition [W/m**2].
-    T_ref : float, default 25
-        Reference temperature at standard test condition [degrees celsius].
-    gamma_pdc : float, default None
-        Linear array efficiency temperature coefficient [1 / degree celsius].
-=======
     power_dc_rated : float
         Rated DC power of array in watts
     temperature_cell : pd.Series, optional
@@ -157,7 +92,6 @@
         Reference temperature at standard test condition [degrees Celsius].
     gamma_pdc : float, default None
         Linear array efficiency temperature coefficient [1 / degree Celsius].
->>>>>>> 8f00cd4b
         If omitted, the temperature term will be ignored.
 
     Note
@@ -167,11 +101,7 @@
 
     Returns
     -------
-<<<<<<< HEAD
-    dc_power : pd.Series
-=======
     power_dc : pd.Series
->>>>>>> 8f00cd4b
         DC power in watts determined by PVWatts v5 equation.
     '''
 
@@ -206,20 +136,6 @@
     ------------------
     poa_global : pd.Series
         Total effective plane of array irradiance.
-<<<<<<< HEAD
-    P_ref : float
-        Rated DC power of array in watts
-    T_cell : pd.Series, optional
-        Measured or derived cell temperature [degrees celsius].
-        Time series assumed to be same frequency as `poa_global`.
-        If omitted, the temperature term will be ignored.
-    G_ref : float, default 1000
-        Reference irradiance at standard test condition [W/m**2].
-    T_ref : float, default 25
-        Reference temperature at standard test condition [degrees celsius].
-    gamma_pdc : float, default None
-        Linear array efficiency temperature coefficient [1/degree celsius].
-=======
     power_dc_rated : float
         Rated DC power of array in watts
     temperature_cell : pd.Series, optional
@@ -232,7 +148,6 @@
         Reference temperature at standard test condition [degrees Celsius].
     gamma_pdc : float, default None
         Linear array efficiency temperature coefficient [1 / degree Celsius].
->>>>>>> 8f00cd4b
         If omitted, the temperature term will be ignored.
 
     Note
@@ -242,31 +157,18 @@
 
     Returns
     -------
-<<<<<<< HEAD
-    normalized_energy : pd.Series
-=======
     energy_normalized : pd.Series
->>>>>>> 8f00cd4b
         Energy divided by PVWatts DC energy.
     insolation : pd.Series
         Insolation associated with each normalized point
     '''
 
-<<<<<<< HEAD
-    dc_power = pvwatts_dc_power(**pvwatts_kws)
-    irrad = pvwatts_kws['poa_global']
-
-    normalized_energy, insolation = normalize_with_expected_power(energy, dc_power, irrad, pv_input='energy')
-
-    return normalized_energy, insolation
-=======
     power_dc = pvwatts_dc_power(**pvwatts_kws)
     irrad = pvwatts_kws['poa_global']
 
     energy_normalized, insolation = normalize_with_expected_power(energy, power_dc, irrad, pv_input='energy')
 
     return energy_normalized, insolation
->>>>>>> 8f00cd4b
 
 
 def sapm_dc_power(pvlib_pvsystem, met_data):
@@ -295,11 +197,7 @@
 
     Returns
     -------
-<<<<<<< HEAD
-    dc_power : pd.Series
-=======
     power_dc : pd.Series
->>>>>>> 8f00cd4b
         DC power in watts derived using Sandia Array Performance Model and
         PVWatts.
     effective_poa : pd.Series
@@ -334,13 +232,8 @@
                        met_data['Temperature'],
                        met_data['Wind Speed'])
 
-<<<<<<< HEAD
-    dc_power = pvlib_pvsystem\
-        .pvwatts_dc(g_poa_effective=effective_poa,
-=======
     power_dc = pvlib_pvsystem\
         .pvwatts_dc(g_poa_effective=effective_irradiance,
->>>>>>> 8f00cd4b
                     temp_cell=temp_cell)
 
     return power_dc, effective_irradiance
@@ -382,29 +275,17 @@
 
     Returns
     -------
-<<<<<<< HEAD
-    normalized_energy : pd.Series
-=======
     energy_normalized : pd.Series
->>>>>>> 8f00cd4b
         Energy divided by Sandia Model DC energy.
     insolation : pd.Series
         Insolation associated with each normalized point
     '''
 
-<<<<<<< HEAD
-    dc_power, irrad = sapm_dc_power(**sapm_kws)
-
-    normalized_energy, insolation = normalize_with_expected_power(energy, dc_power, irrad, pv_input='energy')
-
-    return normalized_energy, insolation
-=======
     power_dc, irrad = sapm_dc_power(**sapm_kws)
 
     energy_normalized, insolation = normalize_with_expected_power(energy, power_dc, irrad, pv_input='energy')
 
     return energy_normalized, insolation
->>>>>>> 8f00cd4b
 
 
 def delta_index(series):
@@ -442,11 +323,7 @@
     return deltas, np.mean(deltas.dropna())
 
 
-<<<<<<< HEAD
-def irradiance_rescale(irrad, modeled_irrad, max_iterations=100,
-=======
 def irradiance_rescale(irrad, irrad_sim, max_iterations=100,
->>>>>>> 8f00cd4b
                        method='iterative', convergence_threshold=1e-6):
     '''
     Attempt to rescale modeled irradiance to match measured irradiance on
@@ -456,13 +333,8 @@
     ----------
     irrad : pd.Series
         measured irradiance time series
-<<<<<<< HEAD
-    modeled_irrad : pd.Series
-        modeled irradiance time series
-=======
     irrad_sim : pd.Series
         modeled/simulated irradiance time series
->>>>>>> 8f00cd4b
     max_iterations : int, default 100
         The maximum number of times to attempt rescale optimization.
         Ignored if `method` = 'single_opt'
@@ -490,13 +362,8 @@
             Calculates RMSE with a given rescale fact(or) according to global
             filt(er)
             """
-<<<<<<< HEAD
-            rescaled_modeled_irrad = fact * modeled_irrad
-            difference = rescaled_modeled_irrad[filt] - irrad[filt]
-=======
             rescaled_irrad_sim = fact * irrad_sim
             difference = rescaled_irrad_sim[filt] - irrad[filt]
->>>>>>> 8f00cd4b
             rmse = np.sqrt((difference**2.0).mean())
             return rmse
 
@@ -512,11 +379,7 @@
 
         # Calculate an initial guess for the rescale factor
         factor = (np.percentile(irrad.dropna(), 90) /
-<<<<<<< HEAD
-                  np.percentile(modeled_irrad.dropna(), 90))
-=======
                   np.percentile(irrad_sim.dropna(), 90))
->>>>>>> 8f00cd4b
         prev_factor = 1.0
 
         # Iteratively run the optimization,
@@ -528,35 +391,21 @@
                 msg = 'Rescale did not converge within max_iterations'
                 raise ConvergenceError(msg)
             prev_factor = factor
-<<<<<<< HEAD
-            factor = _single_rescale(irrad, modeled_irrad, factor)
-
-        return factor * modeled_irrad
-=======
             factor = _single_rescale(irrad, irrad_sim, factor)
 
         return factor * irrad_sim
->>>>>>> 8f00cd4b
 
     elif method == 'single_opt':
         def _rmse(fact):
             rescaled_irrad_sim = fact * irrad_sim
             csi = irrad / rescaled_irrad_sim
             filt = (csi >= 0.8) & (csi <= 1.2)
-<<<<<<< HEAD
-            difference = rescaled_modeled_irrad[filt] - irrad[filt]
-=======
             difference = rescaled_irrad_sim[filt] - irrad[filt]
->>>>>>> 8f00cd4b
             rmse = np.sqrt((difference**2.0).mean())
             return rmse
 
         guess = np.percentile(irrad.dropna(), 90) / \
-<<<<<<< HEAD
-                np.percentile(modeled_irrad.dropna(), 90)
-=======
                 np.percentile(irrad_sim.dropna(), 90)
->>>>>>> 8f00cd4b
         min_result = minimize(_rmse, guess, method='Nelder-Mead')
         factor = min_result['x'][0]
 
@@ -608,11 +457,7 @@
     return t_steps
 
 
-<<<<<<< HEAD
-def energy_from_power(time_series, target_frequency=None, max_timedelta=None):
-=======
 def energy_from_power(power, target_frequency=None, max_timedelta=None):
->>>>>>> 8f00cd4b
     '''
     Returns a regular right-labeled energy time series in units of Wh per
     interval from an instantaneous power time series. NaN is filled where the
@@ -621,28 +466,16 @@
 
     Parameters
     ----------
-<<<<<<< HEAD
-    time_series : pd.Series
-        Instantaneous time series of power in Watts
-    target_frequency : DatetimeOffset or frequency string, default None
-        The frequency of the energy time series to be returned.
-        If omitted, use the median timestep of `time_series`
-=======
     power : pd.Series
         Instantaneous time series of power in Watts
     target_frequency : DatetimeOffset or frequency string, default None
         The frequency of the energy time series to be returned.
         If omitted, use the median timestep of `power`
->>>>>>> 8f00cd4b
     max_timedelta : pd.Timedelta, default None
         The maximum allowed gap between power measurements. If the gap between
         consecutive power measurements exceeds `max_timedelta`, NaN will be
         returned for that interval. If omitted, `max_timedelta` is set
-<<<<<<< HEAD
-        internally to the median time delta in `time_series`.
-=======
         internally to the median time delta in `power`.
->>>>>>> 8f00cd4b
 
     Returns
     -------
@@ -650,19 +483,11 @@
         right-labeled energy in Wh per interval
     '''
 
-<<<<<<< HEAD
-    if not isinstance(time_series.index, pd.DatetimeIndex):
-        raise ValueError('time_series must be a pandas series with a '
-                         'DatetimeIndex')
-
-    t_steps = t_step_nanoseconds(time_series)
-=======
     if not isinstance(power.index, pd.DatetimeIndex):
         raise ValueError('power must be a pandas series with a '
                          'DatetimeIndex')
 
     t_steps = t_step_nanoseconds(power)
->>>>>>> 8f00cd4b
     median_step_ns = t_steps.median()
 
     if target_frequency is None:
@@ -679,13 +504,8 @@
             pd.tseries.frequencies.to_offset(target_frequency).nanos
     except ValueError as e:
         if 'is a non-fixed frequency' in str(e):
-<<<<<<< HEAD
-            temp_ind = pd.date_range(time_series.index[0],
-                                     time_series.index[-1],
-=======
             temp_ind = pd.date_range(power.index[0],
                                      power.index[-1],
->>>>>>> 8f00cd4b
                                      freq=target_frequency)
             temp_series = pd.Series(data=1, index=temp_ind)
             temp_diffs = t_step_nanoseconds(temp_series)
@@ -695,11 +515,7 @@
 
     # Upsampling case
     if freq_interval_size_ns <= median_step_ns:
-<<<<<<< HEAD
-        resampled = interpolate(time_series, target_frequency, max_timedelta)
-=======
         resampled = interpolate(power, target_frequency, max_timedelta)
->>>>>>> 8f00cd4b
 
         moving_average = (resampled + resampled.shift()) / 2.0
 
@@ -717,11 +533,7 @@
 
     # Downsampling case
     elif freq_interval_size_ns > median_step_ns:
-<<<<<<< HEAD
-        energy = trapz_aggregate(time_series, target_frequency, max_timedelta)
-=======
         energy = trapz_aggregate(power, target_frequency, max_timedelta)
->>>>>>> 8f00cd4b
 
     # Set the frequency if we can
     try:
@@ -786,12 +598,8 @@
     return aggregated
 
 
-<<<<<<< HEAD
-def interpolate_series(time_series, target_index, max_timedelta=None):
-=======
 def interpolate_series(time_series, target_index, max_timedelta=None,
                        warning_threshold=0.1):
->>>>>>> 8f00cd4b
     '''
     Returns an interpolation of time_series onto target_index, NaN is returned
     for times associated with gaps in time_series longer `than max_timedelta`.
@@ -805,10 +613,6 @@
     max_timedelta : pd.Timedelta, default None
         The maximum allowed gap between values in time_series. Times associated
         with gaps longer than `max_timedelta` are excluded from the output. If
-<<<<<<< HEAD
-        omitted, `max_timedelta` is set internally to the median time delta
-        in `time_series`.
-=======
         omitted, `max_timedelta` is set internally to two times the median
         time delta in `time_series.`
     warning_threshold : float, default 0.1
@@ -816,7 +620,6 @@
         the default value of 0.1, a warning will be raised if the fraction
         of data excluded because of data gaps longer than `max_timedelta` is
         above than 10%.
->>>>>>> 8f00cd4b
 
     Returns
     -------
@@ -848,12 +651,6 @@
     valid_indput_index = df.index.copy()
 
     if max_timedelta is None:
-<<<<<<< HEAD
-        max_interval_nanoseconds = df['gapsize_ns'].median()
-    else:
-        max_interval_nanoseconds = max_timedelta.total_seconds() * 10.0**9
-
-=======
         max_interval_nanoseconds = 2 * df['gapsize_ns'].median()
     else:
         max_interval_nanoseconds = max_timedelta.total_seconds() * 10.0**9
@@ -865,7 +662,6 @@
                       "exceeded threshold",
                       UserWarning)
 
->>>>>>> 8f00cd4b
     # put data on index that includes both original and target indicies
     target_timestamps = target_index.astype('int64')
     union_index = df.index.append(target_timestamps)
@@ -893,11 +689,7 @@
     return out
 
 
-<<<<<<< HEAD
-def interpolate(time_series, target, max_timedelta=None):
-=======
 def interpolate(time_series, target, max_timedelta=None, warning_threshold=0.1):
->>>>>>> 8f00cd4b
     '''
     Returns an interpolation of time_series, excluding times associated with
     gaps in each column of time_series longer than max_timedelta; NaNs are
@@ -916,10 +708,6 @@
     max_timedelta : pd.Timedelta, default None
         The maximum allowed gap between values in `time_series`. Times
         associated with gaps longer than `max_timedelta` are excluded from the
-<<<<<<< HEAD
-        output. If omitted, `max_timedelta` is set internally to the median
-        time delta in `time_series.`
-=======
         output. If omitted, `max_timedelta` is set internally to two times
         the median time delta in `time_series`.
     warning_threshold : float, default 0.1
@@ -927,7 +715,6 @@
         the default value of 0.1, a warning will be raised if the fraction
         of data excluded because of data gaps longer than `max_timedelta` is
         above than 10%.
->>>>>>> 8f00cd4b
 
     Returns
     -------
@@ -938,10 +725,6 @@
     Timezone information in the DatetimeIndexes is handled automatically,
     however both `time_series` and `target` should be time zone aware or they
     should both be time zone naive.
-<<<<<<< HEAD
-
-=======
->>>>>>> 8f00cd4b
     '''
 
     if isinstance(target, pd.DatetimeIndex):
@@ -957,22 +740,14 @@
                          'both must be time-zone naive.')
 
     if isinstance(time_series, pd.Series):
-<<<<<<< HEAD
-        out = interpolate_series(time_series, target_index, max_timedelta)
-=======
         out = interpolate_series(time_series, target_index, max_timedelta,
                                  warning_threshold)
->>>>>>> 8f00cd4b
     elif isinstance(time_series, pd.DataFrame):
         out_list = []
         for col in time_series.columns:
             ts = time_series[col]
-<<<<<<< HEAD
-            series = interpolate_series(ts, target_index, max_timedelta)
-=======
             series = interpolate_series(ts, target_index, max_timedelta,
                                         warning_threshold)
->>>>>>> 8f00cd4b
             out_list.append(series)
         out = pd.concat(out_list, axis=1)
     else:
