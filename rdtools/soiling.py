--- conflicted
+++ resolved
@@ -1,18 +1,13 @@
 '''
 Functions for calculating soiling metrics from photovoltaic system data.
 
-<<<<<<< HEAD
-from __future__ import division
-from rdtools import degradation as RdToolsDeg
-from rdtools.bootstrap import make_time_series_bootstrap_samples
-=======
 The soiling module is currently experimental. The API, results,
 and default behaviors may change in future releases (including MINOR
 and PATCH releases) as the code matures.
 '''
 
 import warnings
->>>>>>> 39993fc4
+
 import pandas as pd
 import numpy as np
 from scipy.stats.mstats import theilslopes
@@ -27,6 +22,9 @@
 from statsmodels.tsa.stattools import adfuller
 import statsmodels.api as sm
 lowess = sm.nonparametric.lowess
+
+from rdtools import degradation as RdToolsDeg
+from rdtools.bootstrap import make_time_series_bootstrap_samples
 
 warnings.warn(
     'The soiling module is currently experimental. The API, results, '
@@ -556,11 +554,7 @@
             recovery analysis
         confidence_interval : np.array
             confidence interval (size specified by confidence_level) of
-<<<<<<< HEAD
-            soiling ratio estimate
-=======
             insolation-weighted soiling ratio
->>>>>>> 39993fc4
         calc_info : dict
             * 'renormalizing_factor' - value used to recenter data
             * 'exceedance_level' - the insolation-weighted soiling ratio that
@@ -735,13 +729,8 @@
         P50 insolation weighted soiling ratio based on stochastic rate and
         recovery analysis
     confidence_interval : np.array
-<<<<<<< HEAD
-        confidence interval (size specified by `confidence_level`) of
-        soiling ratio estimate
-=======
         confidence interval (size specified by ``confidence_level``) of
         degradation rate estimate
->>>>>>> 39993fc4
     calc_info : dict
         * 'renormalizing_factor' - value used to recenter data
         * 'exceedance_level' - the insolation-weighted soiling ratio that
@@ -809,7 +798,214 @@
     return sr, sr_ci, soiling_info
 
 
-<<<<<<< HEAD
+
+def _count_month_days(start, end):
+    '''Return a dict of number of days between start and end (inclusive) in each month'''
+    days = pd.date_range(start, end)
+    months = [x.month for x in days]
+    out_dict = {}
+    for month in range(1, 13):
+        out_dict[month] = months.count(month)
+
+    return out_dict
+
+
+def annual_soiling_ratios(stochastic_soiling_profiles, insolation_daily, confidence_level=68.2):
+    '''
+    Return annualized soiling ratios and associated confidence intervals based
+    on stochastic soiling profiles from SRR. Note that each year may be affected
+    by previous years' profiles for all SRR cleaning assumptions (i.e. method) except
+    perfect_clean.
+
+    Parameters
+    ----------
+    stochastic_soiling_profiles : list
+        List of pd.Series representing profile realizations from the SRR monte carlo.
+        Typically ``soiling_interval_summary['stochastic_soiling_profiles']`` obtained with
+        :py:func:`rdtools.soiling.soiling_srr` or :py:meth:`rdtools.soiling.SRRAnalysis.run`
+    insolation_daily : pd.Series
+        Daily plane-of-array insolation with DatetimeIndex. Arbitrary units.
+    confidence_level : float, default 68.2
+        The size of the confidence interval to use in determining the upper and lower
+        quantiles reported in the returned DataFrame. (The median is always included in
+        the result.)
+
+    Returns
+    -------
+    pd.DataFrame
+        DataFrame describing annual soiling rates.
+
+        +------------------------+-------------------------------------------+
+        | Column Name            | Description                               |
+        +========================+===========================================+
+        | 'year'                 | Calendar year                             |
+        +------------------------+-------------------------------------------+
+        | 'soiling_ratio_median' | The median insolation-weighted soiling    |
+        |                        | ratio for the year                        |
+        +------------------------+-------------------------------------------+
+        | 'soiling_ratio_low'    | The lower edge of the confidence interval |
+        |                        | for insolation-weighted soiling ratio for |
+        |                        | the year                                  |
+        +------------------------+-------------------------------------------+
+        | 'soiling_ratio_high'   | The upper edge of the confidence interval |
+        |                        | for insolation-weighted soiling ratio for |
+        |                        | the year                                  |
+        +------------------------+-------------------------------------------+
+    '''
+
+    # Create a df with each realization as a column
+    all_profiles = pd.concat(stochastic_soiling_profiles, axis=1)
+    all_profiles = all_profiles.dropna()
+
+    if not all_profiles.index.isin(insolation_daily.index).all():
+        warnings.warn('The indexes of stochastic_soiling_profiles are not entirely contained '
+                      'within the index of insolation_daily. Every day in stochastic_soiling_profiles '
+                      'should be represented in insolation_daily. This may cause erroneous results.')
+
+    insolation_daily = insolation_daily.reindex(all_profiles.index)
+
+    # Weight each day by insolation
+    all_profiles_weighted = all_profiles.multiply(insolation_daily, axis=0)
+
+    # Compute the insolation-weighted soiling ratio (IWSR) for each realization
+    annual_insolation = insolation_daily.groupby(insolation_daily.index.year).sum()
+    all_annual_weighted_sums = all_profiles_weighted.groupby(all_profiles_weighted.index.year).sum()
+    all_annual_iwsr = all_annual_weighted_sums.multiply(1/annual_insolation, axis=0)
+
+    annual_soiling = pd.DataFrame({
+        'soiling_ratio_median': all_annual_iwsr.quantile(0.5, axis=1),
+        'soiling_ratio_low': all_annual_iwsr.quantile(0.5 - confidence_level/2/100, axis=1),
+        'soiling_ratio_high': all_annual_iwsr.quantile(0.5 + confidence_level/2/100, axis=1),
+    })
+    annual_soiling.index.name = 'year'
+    annual_soiling = annual_soiling.reset_index()
+
+    return annual_soiling
+
+
+def monthly_soiling_rates(soiling_interval_summary, min_interval_length=14,
+                          max_relative_slope_error=500.0, reps=100000,
+                          confidence_level=68.2):
+    '''
+    Use Monte Carlo to calculate typical monthly soiling rates. Samples possible
+    soiling rates from soiling rate confidence intervals associated with soiling
+    intervals assuming a uniform distribution. Soiling intervals get samples
+    proportionally to their overlap with each calendar month.
+
+    Parameters
+    ----------
+    soiling_interval_summary : pd.DataFrame
+        DataFrame describing soiling intervals. Typically from
+        ``soiling_info['soiling_interval_summary']`` obtained with
+        :py:func:`rdtools.soiling.soiling_srr` or
+        :py:meth:`rdtools.soiling.SRRAnalysis.run` Must have columns
+        ``soiling_rate_high``, ``soiling_rate_low``, ``soiling_rate``, ``length``, ``valid``,
+        ``start``, and ``end``.
+
+    min_interval_length : int, default 14
+        The minimum number of days a soiling interval must contain to be
+        included in the calculation. Similar to the same parameter in soiling_srr()
+        and SRRAnalysis.run() but with a more conservative default value as a
+        starting point for monthly soiling rate analyses.
+
+    max_relative_slope_error : float, default 500.0
+        The maximum relative size of the slope confidence interval for an
+        interval to be included in the calculation (percentage).
+
+    reps : int, default 100000
+        The number of Monte Carlo samples to take for each month.
+
+    confidence_level : float, default 68.2
+        The size of the confidence interval, as a percentage, to use in determining the
+        upper and lower quantiles reported in the returned DataFrame. (The median is
+        always included in the result.)
+
+    Returns
+    -------
+    pd.DataFrame
+        DataFrame describing monthly soiling rates.
+
+        +-----------------------+--------------------------------------------------+
+        | Column Name           | Description                                      |
+        +=======================+==================================================+
+        | 'month'               | Integer month, January (1) to December (12)      |
+        +-----------------------+--------------------------------------------------+
+        | 'soiling_rate_median' | The median soiling rate for the month over       |
+        |                       | the entire dataset, in units of day^−1.          |
+        |                       | Negative value indicates soiling is occurring.   |
+        |                       | E.g. a rate of −0.01 indicates 1% soiling loss   |
+        |                       | per day.                                         |
+        +-----------------------+--------------------------------------------------+
+        | 'soiling_rate_low'    | The lower edge of the confidence interval        |
+        |                       | for the monthly soiling rate in units of         |
+        |                       | day^−1                                           |
+        +-----------------------+--------------------------------------------------+
+        | 'soiling_rate_high'   | The upper edge of the confidence interval        |
+        |                       | for the monthly soiling rate in units of         |
+        |                       | day^−1                                           |
+        +-----------------------+--------------------------------------------------+
+        | 'interval_count'      | The number of soiling intervals contributing     |
+        |                       | to the monthly calculation. If only a few        |
+        |                       | intervals contribute, the confidence interval    |
+        |                       | is likely to underestimate the true uncertainty. |
+        +-----------------------+--------------------------------------------------+
+    '''
+
+    # filter to intervals of interest
+    rel_error = 100 * abs((soiling_interval_summary['soiling_rate_high'] -
+                           soiling_interval_summary['soiling_rate_low']) / soiling_interval_summary['soiling_rate'])
+    intervals = soiling_interval_summary[(soiling_interval_summary['length'] >= min_interval_length) &
+                                         (soiling_interval_summary['valid']) &
+                                         (rel_error <= max_relative_slope_error)
+                                         ].copy()
+
+    # count the overlap of each interval with each month
+    month_counts = []
+    for _, row in intervals.iterrows():
+        month_counts.append(_count_month_days(row['start'], row['end']))
+
+    # divy up the monte carlo reps based on overlap
+    for month in range(1, 13):
+        days_in_month = np.array([x[month] for x in month_counts])
+        if days_in_month.sum() > 0:
+            intervals[f'samples_for_month_{month}'] = np.ceil(
+                days_in_month / days_in_month.sum() * reps)
+        else:
+            intervals[f'samples_for_month_{month}'] = 0
+        intervals[f'samples_for_month_{month}'] = intervals[f'samples_for_month_{month}'].astype(int)
+
+    # perform the monte carlo month by month
+    ci_quantiles = [0.5 - confidence_level/2/100, 0.5 + confidence_level/2/100]
+    monthly_rate_data = []
+    relevant_interval_count = []
+    for month in range(1, 13):
+        rates = []
+        sample_col = f'samples_for_month_{month}'
+
+        relevant_intervals = intervals[intervals[sample_col] > 0]
+        for _, row in relevant_intervals.iterrows():
+            rates.append(np.random.uniform(
+                row['soiling_rate_low'], row['soiling_rate_high'], row[sample_col]))
+
+        rates = [x for sublist in rates for x in sublist]
+
+        if rates:
+            monthly_rate_data.append(np.quantile(rates, [0.5, ci_quantiles[0], ci_quantiles[1]]))
+        else:
+            monthly_rate_data.append(np.array([np.nan]*3))
+
+        relevant_interval_count.append(len(relevant_intervals))
+    monthly_rate_data = np.array(monthly_rate_data)
+
+    # make a dataframe out of the results
+    monthly_soiling_df = pd.DataFrame(data=monthly_rate_data,
+                                      columns=['soiling_rate_median', 'soiling_rate_low', 'soiling_rate_high'])
+    monthly_soiling_df.insert(0, 'month', range(1, 13))
+    monthly_soiling_df['interval_count'] = relevant_interval_count
+
+    return monthly_soiling_df
+
+
 
 class CODSAnalysis():
     '''
@@ -2101,212 +2297,4 @@
     sys.stdout.write(
         "\r# {:} | Used: {:.1f} min | Left: {:.1f}".format(value, used, left) 
         + " min | Progress: [{:}] {:.0f} %".format(arrow + spaces, percent))
-    sys.stdout.flush()
-
-=======
-def _count_month_days(start, end):
-    '''Return a dict of number of days between start and end (inclusive) in each month'''
-    days = pd.date_range(start, end)
-    months = [x.month for x in days]
-    out_dict = {}
-    for month in range(1, 13):
-        out_dict[month] = months.count(month)
-
-    return out_dict
-
-
-def annual_soiling_ratios(stochastic_soiling_profiles, insolation_daily, confidence_level=68.2):
-    '''
-    Return annualized soiling ratios and associated confidence intervals based
-    on stochastic soiling profiles from SRR. Note that each year may be affected
-    by previous years' profiles for all SRR cleaning assumptions (i.e. method) except
-    perfect_clean.
-
-    Parameters
-    ----------
-    stochastic_soiling_profiles : list
-        List of pd.Series representing profile realizations from the SRR monte carlo.
-        Typically ``soiling_interval_summary['stochastic_soiling_profiles']`` obtained with
-        :py:func:`rdtools.soiling.soiling_srr` or :py:meth:`rdtools.soiling.SRRAnalysis.run`
-    insolation_daily : pd.Series
-        Daily plane-of-array insolation with DatetimeIndex. Arbitrary units.
-    confidence_level : float, default 68.2
-        The size of the confidence interval to use in determining the upper and lower
-        quantiles reported in the returned DataFrame. (The median is always included in
-        the result.)
-
-    Returns
-    -------
-    pd.DataFrame
-        DataFrame describing annual soiling rates.
-
-        +------------------------+-------------------------------------------+
-        | Column Name            | Description                               |
-        +========================+===========================================+
-        | 'year'                 | Calendar year                             |
-        +------------------------+-------------------------------------------+
-        | 'soiling_ratio_median' | The median insolation-weighted soiling    |
-        |                        | ratio for the year                        |
-        +------------------------+-------------------------------------------+
-        | 'soiling_ratio_low'    | The lower edge of the confidence interval |
-        |                        | for insolation-weighted soiling ratio for |
-        |                        | the year                                  |
-        +------------------------+-------------------------------------------+
-        | 'soiling_ratio_high'   | The upper edge of the confidence interval |
-        |                        | for insolation-weighted soiling ratio for |
-        |                        | the year                                  |
-        +------------------------+-------------------------------------------+
-    '''
-
-    # Create a df with each realization as a column
-    all_profiles = pd.concat(stochastic_soiling_profiles, axis=1)
-    all_profiles = all_profiles.dropna()
-
-    if not all_profiles.index.isin(insolation_daily.index).all():
-        warnings.warn('The indexes of stochastic_soiling_profiles are not entirely contained '
-                      'within the index of insolation_daily. Every day in stochastic_soiling_profiles '
-                      'should be represented in insolation_daily. This may cause erroneous results.')
-
-    insolation_daily = insolation_daily.reindex(all_profiles.index)
-
-    # Weight each day by insolation
-    all_profiles_weighted = all_profiles.multiply(insolation_daily, axis=0)
-
-    # Compute the insolation-weighted soiling ratio (IWSR) for each realization
-    annual_insolation = insolation_daily.groupby(insolation_daily.index.year).sum()
-    all_annual_weighted_sums = all_profiles_weighted.groupby(all_profiles_weighted.index.year).sum()
-    all_annual_iwsr = all_annual_weighted_sums.multiply(1/annual_insolation, axis=0)
-
-    annual_soiling = pd.DataFrame({
-        'soiling_ratio_median': all_annual_iwsr.quantile(0.5, axis=1),
-        'soiling_ratio_low': all_annual_iwsr.quantile(0.5 - confidence_level/2/100, axis=1),
-        'soiling_ratio_high': all_annual_iwsr.quantile(0.5 + confidence_level/2/100, axis=1),
-    })
-    annual_soiling.index.name = 'year'
-    annual_soiling = annual_soiling.reset_index()
-
-    return annual_soiling
-
-
-def monthly_soiling_rates(soiling_interval_summary, min_interval_length=14,
-                          max_relative_slope_error=500.0, reps=100000,
-                          confidence_level=68.2):
-    '''
-    Use Monte Carlo to calculate typical monthly soiling rates. Samples possible
-    soiling rates from soiling rate confidence intervals associated with soiling
-    intervals assuming a uniform distribution. Soiling intervals get samples
-    proportionally to their overlap with each calendar month.
-
-    Parameters
-    ----------
-    soiling_interval_summary : pd.DataFrame
-        DataFrame describing soiling intervals. Typically from
-        ``soiling_info['soiling_interval_summary']`` obtained with
-        :py:func:`rdtools.soiling.soiling_srr` or
-        :py:meth:`rdtools.soiling.SRRAnalysis.run` Must have columns
-        ``soiling_rate_high``, ``soiling_rate_low``, ``soiling_rate``, ``length``, ``valid``,
-        ``start``, and ``end``.
-
-    min_interval_length : int, default 14
-        The minimum number of days a soiling interval must contain to be
-        included in the calculation. Similar to the same parameter in soiling_srr()
-        and SRRAnalysis.run() but with a more conservative default value as a
-        starting point for monthly soiling rate analyses.
-
-    max_relative_slope_error : float, default 500.0
-        The maximum relative size of the slope confidence interval for an
-        interval to be included in the calculation (percentage).
-
-    reps : int, default 100000
-        The number of Monte Carlo samples to take for each month.
-
-    confidence_level : float, default 68.2
-        The size of the confidence interval, as a percentage, to use in determining the
-        upper and lower quantiles reported in the returned DataFrame. (The median is
-        always included in the result.)
-
-    Returns
-    -------
-    pd.DataFrame
-        DataFrame describing monthly soiling rates.
-
-        +-----------------------+--------------------------------------------------+
-        | Column Name           | Description                                      |
-        +=======================+==================================================+
-        | 'month'               | Integer month, January (1) to December (12)      |
-        +-----------------------+--------------------------------------------------+
-        | 'soiling_rate_median' | The median soiling rate for the month over       |
-        |                       | the entire dataset, in units of day^−1.          |
-        |                       | Negative value indicates soiling is occurring.   |
-        |                       | E.g. a rate of −0.01 indicates 1% soiling loss   |
-        |                       | per day.                                         |
-        +-----------------------+--------------------------------------------------+
-        | 'soiling_rate_low'    | The lower edge of the confidence interval        |
-        |                       | for the monthly soiling rate in units of         |
-        |                       | day^−1                                           |
-        +-----------------------+--------------------------------------------------+
-        | 'soiling_rate_high'   | The upper edge of the confidence interval        |
-        |                       | for the monthly soiling rate in units of         |
-        |                       | day^−1                                           |
-        +-----------------------+--------------------------------------------------+
-        | 'interval_count'      | The number of soiling intervals contributing     |
-        |                       | to the monthly calculation. If only a few        |
-        |                       | intervals contribute, the confidence interval    |
-        |                       | is likely to underestimate the true uncertainty. |
-        +-----------------------+--------------------------------------------------+
-    '''
-
-    # filter to intervals of interest
-    rel_error = 100 * abs((soiling_interval_summary['soiling_rate_high'] -
-                           soiling_interval_summary['soiling_rate_low']) / soiling_interval_summary['soiling_rate'])
-    intervals = soiling_interval_summary[(soiling_interval_summary['length'] >= min_interval_length) &
-                                         (soiling_interval_summary['valid']) &
-                                         (rel_error <= max_relative_slope_error)
-                                         ].copy()
-
-    # count the overlap of each interval with each month
-    month_counts = []
-    for _, row in intervals.iterrows():
-        month_counts.append(_count_month_days(row['start'], row['end']))
-
-    # divy up the monte carlo reps based on overlap
-    for month in range(1, 13):
-        days_in_month = np.array([x[month] for x in month_counts])
-        if days_in_month.sum() > 0:
-            intervals[f'samples_for_month_{month}'] = np.ceil(
-                days_in_month / days_in_month.sum() * reps)
-        else:
-            intervals[f'samples_for_month_{month}'] = 0
-        intervals[f'samples_for_month_{month}'] = intervals[f'samples_for_month_{month}'].astype(int)
-
-    # perform the monte carlo month by month
-    ci_quantiles = [0.5 - confidence_level/2/100, 0.5 + confidence_level/2/100]
-    monthly_rate_data = []
-    relevant_interval_count = []
-    for month in range(1, 13):
-        rates = []
-        sample_col = f'samples_for_month_{month}'
-
-        relevant_intervals = intervals[intervals[sample_col] > 0]
-        for _, row in relevant_intervals.iterrows():
-            rates.append(np.random.uniform(
-                row['soiling_rate_low'], row['soiling_rate_high'], row[sample_col]))
-
-        rates = [x for sublist in rates for x in sublist]
-
-        if rates:
-            monthly_rate_data.append(np.quantile(rates, [0.5, ci_quantiles[0], ci_quantiles[1]]))
-        else:
-            monthly_rate_data.append(np.array([np.nan]*3))
-
-        relevant_interval_count.append(len(relevant_intervals))
-    monthly_rate_data = np.array(monthly_rate_data)
-
-    # make a dataframe out of the results
-    monthly_soiling_df = pd.DataFrame(data=monthly_rate_data,
-                                      columns=['soiling_rate_median', 'soiling_rate_low', 'soiling_rate_high'])
-    monthly_soiling_df.insert(0, 'month', range(1, 13))
-    monthly_soiling_df['interval_count'] = relevant_interval_count
-
-    return monthly_soiling_df
->>>>>>> 39993fc4
+    sys.stdout.flush()