--- conflicted
+++ resolved
@@ -1,10 +1,7 @@
 '''Functions for calculating soiling metrics from photovoltaic system data.'''
 
-<<<<<<< HEAD
 from __future__ import division
 from rdtools import degradation as RdToolsDeg
-=======
->>>>>>> 55c8095a
 import pandas as pd
 import numpy as np
 from scipy.stats.mstats import theilslopes
