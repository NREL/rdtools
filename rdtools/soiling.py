--- conflicted
+++ resolved
@@ -1,16 +1,10 @@
+"""
 """
 Functions for calculating soiling metrics from photovoltaic system data.
 """
 
-<<<<<<< HEAD
 from rdtools import degradation as RdToolsDeg
 from rdtools.bootstrap import _make_time_series_bootstrap_samples
-=======
-The soiling module is currently experimental. The API, results,
-and default behaviors may change in future releases (including MINOR
-and PATCH releases) as the code matures.
-"""
->>>>>>> 6172ea04
 
 import bisect
 import itertools
@@ -29,18 +23,11 @@
 from statsmodels.tsa.seasonal import STL
 from statsmodels.tsa.stattools import adfuller
 
-<<<<<<< HEAD
-=======
 from rdtools import degradation as RdToolsDeg
 from rdtools.bootstrap import _make_time_series_bootstrap_samples
 
 lowess = sm.nonparametric.lowess  # Used in CODSAnalysis/Matt
 
-warnings.warn("The soiling module is currently experimental. The API, results, "
-              "and default behaviors may change in future releases (including MINOR "
-              "and PATCH releases) as the code matures.")
-
->>>>>>> 6172ea04
 
 # Custom exception
 class NoValidIntervalError(Exception):
