--- conflicted
+++ resolved
@@ -1762,19 +1762,11 @@
             self.soiling_loss = [0, 0, (1 - result_df.soiling_ratio).mean()]
             self.small_soiling_signal = True
             self.errors = (
-<<<<<<< HEAD
-                'Soiling signal is small relative to the noise.'
-                'Iterative decomposition not possible.\n'
-                'Degradation found by RdTools YoY')
-            print(self.errors)
-            return
-=======
                 'Soiling signal is small relative to the noise. '
                 'Iterative decomposition not possible. '
                 'Degradation found by RdTools YoY.')
             warnings.warn(self.errors)
             return self.result_df, self.degradation, self.soiling_loss
->>>>>>> 250e412b
         self.small_soiling_signal = False
 
         # Aggregate all bootstrap samples
@@ -2515,12 +2507,8 @@
     ''' Generate seasonal samples by perturbing the amplitude and the phase of
         a seasonal components found with the fitted CODS model '''
     samples = pd.DataFrame(index=list_of_SCs[0].index,
-<<<<<<< HEAD
-                           columns=range(int(sample_nr*len(list_of_SCs))))
-=======
                            columns=range(int(sample_nr*len(list_of_SCs))),
                            dtype=float)
->>>>>>> 250e412b
     # From each fitted signal, we will generate new seaonal components
     for i, signal in enumerate(list_of_SCs):
         # Remove beginning and end of signal
