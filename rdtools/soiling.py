'''
Functions for calculating soiling metrics from photovoltaic system data.

The soiling module is currently experimental. The API, results,
and default behaviors may change in future releases (including MINOR
and PATCH releases) as the code matures.
'''

import warnings
import pandas as pd
import numpy as np
from scipy.stats.mstats import theilslopes

warnings.warn(
    'The soiling module is currently experimental. The API, results, '
    'and default behaviors may change in future releases (including MINOR '
    'and PATCH releases) as the code matures.'
)


# Custom exception
class NoValidIntervalError(Exception):
    '''raised when no valid rows appear in the result dataframe'''
    pass


class SRRAnalysis():
    '''
    Class for running the stochastic rate and recovery (SRR) photovoltaic
    soiling loss analysis presented in Deceglie et al. JPV 8(2) p547 2018

    Parameters
    ----------
    energy_normalized_daily : pandas.Series
        Daily performance metric (i.e. performance index, yield, etc.)
        Alternatively, the soiling ratio output of a soiling sensor (e.g. the
        photocurrent ratio between matched dirty and clean PV reference cells).
        In either case, data should be insolation-weighted daily aggregates.
    insolation_daily : pandas.Series
        Daily plane-of-array insolation corresponding to
        `energy_normalized_daily`. Arbitrary units.
    precipitation_daily : pandas.Series, default None
        Daily total precipitation. (Ignored if ``clean_criterion='shift'`` in
        subsequent calculations.)
    '''

    def __init__(self, energy_normalized_daily, insolation_daily,
                 precipitation_daily=None):
        self.pm = energy_normalized_daily  # daily performance metric
        self.insolation_daily = insolation_daily
        self.precipitation_daily = precipitation_daily  # daily precipitation
        self.random_profiles = []  # random soiling profiles in _calc_monte
        # insolation-weighted soiling ratios in _calc_monte:
        self.monte_losses = []

        if self.pm.index.freq != 'D':
            raise ValueError('Daily performance metric series must have '
                             'daily frequency')

        if self.insolation_daily.index.freq != 'D':
            raise ValueError('Daily insolation series must have '
                             'daily frequency')

        if self.precipitation_daily is not None:
            if self.precipitation_daily.index.freq != 'D':
                raise ValueError('Precipitation series must have '
                                 'daily frequency')

    def _calc_daily_df(self, day_scale=13, clean_threshold='infer',
                       recenter=True, clean_criterion='shift', precip_threshold=0.01,
                       outlier_factor=1.5):
        '''
        Calculates self.daily_df, a pandas dataframe prepared for SRR analysis,
        and self.renorm_factor, the renormalization factor for the daily
        performance

        Parameters
        ----------
        day_scale : int, default 13
            The number of days to use in rolling median for cleaning detection.
            An odd value is recommended.
        clean_threshold : float or 'infer', default 'infer'
            If float: the fractional positive shift in rolling median for
            cleaning detection.
            If 'infer': automatically use outliers in the shift as the
            threshold
        recenter : bool, default True
            Whether to recenter (renormalize) the daily performance to the
            median of the first year
<<<<<<< HEAD
        clean_criterion : {'precip_and_shift', 'precip_or_shift',
                           'precip', 'shift'}. Default 'shift'
            The method of partitioning the dataset into soiling intervals.
            If 'precip_and_shift', rolling median shifts must coincide
            with precipitation to be a valid cleaning event.
            If 'precip_or_shift', rolling median shifts and precipitation
            events are each sufficient on their own to be a cleaning event.
            If 'shift', only rolling median shifts are treated as
            cleaning events.
            If 'precip', only precipitation events are treated as
            cleaning events.
=======
        clean_criterion : str, {'shift', 'precip_and_shift', 'precip_or_shift', 'precip'} \
                default 'shift'
            The method of partitioning the dataset into soiling intervals.

            * 'precip_and_shift' - rolling median shifts must coincide
              with precipitation to be a valid cleaning event.
            * 'precip_or_shift' - rolling median shifts and precipitation
              events are each sufficient on their own to be a cleaning event.
            * 'shift', only rolling median shifts are treated as cleaning events.
            * 'precip', only precipitation events are treated as cleaning events.
>>>>>>> 4cd950fc
        precip_threshold : float, default 0.01
            The daily precipitation threshold for defining precipitation
            cleaning events.
            Units must be consistent with ``self.precipitation_daily``.
        outlier_factor : float, default 1.5
            The factor used in the Tukey fence definition of outliers for flagging positive shifts
            in the rolling median used for cleaning detection. A smaller value will cause more and
            smaller shifts to be classified as cleaning events.
        '''
        if (day_scale % 2 == 0) and ('shift' in clean_criterion):
            warnings.warn('An even value of day_scale was passed. An odd value is '
                          'recommended, otherwise, consecutive days may be erroneously '
                          'flagged as cleaning events. '
                          'See https://github.com/NREL/rdtools/issues/189')

        df = self.pm.to_frame()
        df.columns = ['pi']
        df_insol = self.insolation_daily.to_frame()
        df_insol.columns = ['insol']

        df = df.join(df_insol)
        precip = self.precipitation_daily
        if precip is not None:
            df_precip = precip.to_frame()
            df_precip.columns = ['precip']
            df = df.join(df_precip)
        else:
            df['precip'] = 0

        # find first and last valid data point
        start = df[~df.pi.isnull()].index[0]
        end = df[~df.pi.isnull()].index[-1]
        df = df[start:end]

        # create a day count column
        df['day'] = range(len(df))

        # Recenter to median of first year, as in YoY degradation
        if recenter:
            oneyear = start + pd.Timedelta('364d')
            renorm = df.loc[start:oneyear, 'pi'].median()
        else:
            renorm = 1

        df['pi_norm'] = df['pi'] / renorm

        # Find the beginning and ends of outages longer than dayscale
        bfill = df['pi_norm'].fillna(method='bfill', limit=day_scale)
        ffill = df['pi_norm'].fillna(method='ffill', limit=day_scale)
        out_start = (~df['pi_norm'].isnull() & bfill.shift(-1).isnull())
        out_end = (~df['pi_norm'].isnull() & ffill.shift(1).isnull())

        # clean up the first and last elements
        out_start.iloc[-1] = False
        out_end.iloc[0] = False

        # Make a forward filled copy, just for use in
        # step, slope change detection
        df_ffill = df.fillna(method='ffill', limit=day_scale).copy()

        # Calculate rolling median
        df['pi_roll_med'] = \
            df_ffill.pi_norm.rolling(day_scale, center=True).median()

        # Detect steps in rolling median
        df['delta'] = df.pi_roll_med.diff()
        if clean_threshold == 'infer':
            deltas = abs(df.delta)
            clean_threshold = deltas.quantile(0.75) + \
                outlier_factor * (deltas.quantile(0.75) - deltas.quantile(0.25))

        df['clean_event_detected'] = (df.delta > clean_threshold)
        precip_event = (df['precip'] > precip_threshold)

        if clean_criterion == 'precip_and_shift':
            # Detect which cleaning events are associated with rain
            # within a 3 day window
            precip_event = precip_event.rolling(
                3, center=True, min_periods=1).apply(any).astype(bool)
            df['clean_event'] = (df['clean_event_detected'] & precip_event)
        elif clean_criterion == 'precip_or_shift':
            df['clean_event'] = (df['clean_event_detected'] | precip_event)
        elif clean_criterion == 'precip':
            df['clean_event'] = precip_event
        elif clean_criterion == 'shift':
            df['clean_event'] = df['clean_event_detected']
        else:
            raise ValueError('clean_criterion must be one of '
                             '{"precip_and_shift", "precip_or_shift", '
                             '"precip", "shift"}')

        df['clean_event'] = df.clean_event | out_start | out_end

        df = df.fillna(0)

        # Give an index to each soiling interval/run
        df['run'] = df.clean_event.cumsum()
        df.index.name = 'date'  # this gets used by name

        self.renorm_factor = renorm
        self.daily_df = df

    def _calc_result_df(self, trim=False, max_relative_slope_error=500.0,
                        max_negative_step=0.05, min_interval_length=7):
        '''
        Calculates self.result_df, a pandas dataframe summarizing the soiling
        intervals identified and self.analyzed_daily_df, a version of
        self.daily_df with additional columns calculated during analysis.

        Parameters
        ----------
        trim : bool, default False
            whether to trim (remove) the first and last soiling intervals to
            avoid inclusion of partial intervals
        max_relative_slope_error : float, default 500
            the maximum relative size of the slope confidence interval for an
            interval to be considered valid (percentage).
        max_negative_step : float, default 0.05
            The maximum magnitude of negative discrete steps allowed in an
            interval for the interval to be considered valid (units of
            normalized performance metric).
        min_interval_length : int, default 7
            The minimum duration for an interval to be considered
            valid.  Cannot be less than 2 (days).
        '''

        daily_df = self.daily_df
        result_list = []
        if trim:
            # ignore first and last interval
            res_loop = sorted(list(set(daily_df['run'])))[1:-1]
        else:
            res_loop = sorted(list(set(daily_df['run'])))

        for r in res_loop:
            run = daily_df[daily_df['run'] == r]
            length = (run.day[-1] - run.day[0])
            start_day = run.day[0]
            end_day = run.day[-1]
            start = run.index[0]
            end = run.index[-1]
            run_filtered = run[run.pi_norm > 0]
            # use the filtered version if it contains any points
            # otherwise use the unfiltered version to populate a
            # valid=False row
            if not run_filtered.empty:
                run = run_filtered
            result_dict = {
                'start': start,
                'end': end,
                'length': length,
                'run': r,
                'run_slope': 0,
                'run_slope_low': 0,
                'run_slope_high': 0,
                'max_neg_step': min(run.delta),
                'start_loss': 1,
                'inferred_start_loss': run.pi_norm.mean(),
                'inferred_end_loss': run.pi_norm.mean(),
                'valid': False
            }
            if len(run) > min_interval_length and run.pi_norm.sum() > 0:
                fit = theilslopes(run.pi_norm, run.day)
                fit_poly = np.poly1d(fit[0:2])
                result_dict['run_slope'] = fit[0]
                result_dict['run_slope_low'] = fit[2]
                result_dict['run_slope_high'] = min([0.0, fit[3]])
                result_dict['inferred_start_loss'] = fit_poly(start_day)
                result_dict['inferred_end_loss'] = fit_poly(end_day)
                result_dict['valid'] = True
            result_list.append(result_dict)

        results = pd.DataFrame(result_list)

        if results.empty:
            raise NoValidIntervalError('No valid soiling intervals were found')

        # Filter results for each interval,
        # setting invalid interval to slope of 0
        results['slope_err'] = (
            results.run_slope_high - results.run_slope_low)\
            / abs(results.run_slope)
        # critera for exclusions
        filt = (
            (results.run_slope > 0) |
            (results.slope_err >= max_relative_slope_error / 100.0) |
            (results.max_neg_step <= -1.0 * max_negative_step)
        )

        results.loc[filt, 'run_slope'] = 0
        results.loc[filt, 'run_slope_low'] = 0
        results.loc[filt, 'run_slope_high'] = 0
        results.loc[filt, 'valid'] = False

        # Calculate the next inferred start loss from next valid interval
        results['next_inferred_start_loss'] = np.clip(
            results[results.valid].inferred_start_loss.shift(-1),
            0, 1)
        # Calculate the inferred recovery at the end of each interval
        results['inferred_recovery'] = np.clip(
            results.next_inferred_start_loss - results.inferred_end_loss,
            0, 1)

        if len(results[results.valid]) == 0:
            raise NoValidIntervalError('No valid soiling intervals were found')
        new_start = results.start.iloc[0]
        new_end = results.end.iloc[-1]
        pm_frame_out = daily_df[new_start:new_end]
        pm_frame_out = pm_frame_out.reset_index() \
                                   .merge(results, how='left', on='run') \
                                   .set_index('date')

        pm_frame_out['loss_perfect_clean'] = np.nan
        pm_frame_out['loss_inferred_clean'] = np.nan
        pm_frame_out['days_since_clean'] = \
            (pm_frame_out.index - pm_frame_out.start).dt.days

        # Calculate the daily derate
        pm_frame_out['loss_perfect_clean'] = \
            pm_frame_out.start_loss + \
            pm_frame_out.days_since_clean * pm_frame_out.run_slope
        # filling the flat intervals may need to be recalculated
        # for different assumptions
        pm_frame_out.loss_perfect_clean = \
            pm_frame_out.loss_perfect_clean.fillna(1)

        pm_frame_out['loss_inferred_clean'] = \
            pm_frame_out.inferred_start_loss + \
            pm_frame_out.days_since_clean * pm_frame_out.run_slope
        # filling the flat intervals may need to be recalculated
        # for different assumptions
        pm_frame_out.loss_inferred_clean = \
            pm_frame_out.loss_inferred_clean.fillna(1)

        self.result_df = results
        self.analyzed_daily_df = pm_frame_out

    def _calc_monte(self, monte, method='half_norm_clean'):
        '''
        Runs the Monte Carlo step of the SRR method. Calculates
        self.random_profiles, a list of the random soiling profiles realized in
        the calculation, and self.monte_losses, a list of the
        insolation-weighted soiling ratios associated with the realizations.

        Parameters
        ----------
        monte : int
            number of Monte Carlo simulations to run
        method : str, {'half_norm_clean', 'random_clean', 'perfect_clean'} \
                default 'half_norm_clean'
            How to treat the recovery of each cleaning event

            * 'random_clean' - a random recovery between 0-100%
            * 'perfect_clean' - each cleaning event returns the performance
              metric to 1
            * 'half_norm_clean' - The starting point of each interval is taken
              randomly from a half normal distribution with its
              mode (mu) at 1 and
              its sigma equal to 1/3 * (1-b) where b is the intercept
              of the fit to the interval.
        '''

        # Raise a warning if there is >20% invalid data
        if (method == 'half_norm_clean') or (method == 'random_clean'):
            valid_fraction = self.analyzed_daily_df['valid'].mean()
            if valid_fraction <= 0.8:
                warnings.warn('20% or more of the daily data is assigned to invalid soiling '
                              'intervals. This can be problematic with the "half_norm_clean" '
                              'and "random_clean" cleaning assumptions. Consider more permissive '
                              'validity criteria such as increasing "max_relative_slope_error" '
                              'and/or "max_negative_step" and/or decreasing "min_interval_length".'
                              ' Alternatively, consider using method="perfect_clean". For more'
                              ' info see https://github.com/NREL/rdtools/issues/272'
                              )
        monte_losses = []
        random_profiles = []
        for _ in range(monte):
            results_rand = self.result_df.copy()
            df_rand = self.analyzed_daily_df.copy()
            # only really need this column from the original frame:
            df_rand = df_rand[['insol', 'run']]
            results_rand['run_slope'] = \
                np.random.uniform(results_rand.run_slope_low,
                                  results_rand.run_slope_high)
            results_rand['run_loss'] = \
                results_rand.run_slope * results_rand.length

            results_rand['end_loss'] = np.nan
            results_rand['start_loss'] = np.nan

            # Make groups that start with a valid interval and contain
            # subsequent invalid intervals
            group_list = []
            group = 0
            for x in results_rand.valid:
                if x:
                    group += 1
                group_list.append(group)

            results_rand['group'] = group_list

            # randomize the extent of the cleaning
            inter_start = 1.0
            start_list = []
            if (method == 'half_norm_clean') or (method == 'random_clean'):
                # Randomize recovery of valid intervals only
                valid_intervals = results_rand[results_rand.valid].copy()
                valid_intervals['inferred_recovery'] = \
                    valid_intervals.inferred_recovery.fillna(1.0)

                end_list = []
                for i, row in valid_intervals.iterrows():
                    start_list.append(inter_start)
                    end = inter_start + row.run_loss
                    end_list.append(end)

                    if method == 'half_norm_clean':
                        # Use a half normal with the inferred clean at the
                        # 3sigma point
                        x = np.clip(end + row.inferred_recovery, 0, 1)
                        inter_start = 1 - abs(np.random.normal(0.0, (1 - x) / 3))
                    elif method == 'random_clean':
                        inter_start = np.random.uniform(end, 1)

                # Update the valid rows in results_rand
                valid_update = pd.DataFrame()
                valid_update['start_loss'] = start_list
                valid_update['end_loss'] = end_list
                valid_update.index = valid_intervals.index
                results_rand.update(valid_update)

                # forward and back fill to note the limits of random constant
                # derate for invalid intervals
                results_rand['previous_end'] = \
                    results_rand.end_loss.fillna(method='ffill')
                results_rand['next_start'] = \
                    results_rand.start_loss.fillna(method='bfill')

                # Randomly select random constant derate for invalid intervals
                # based on previous end and next beginning
                invalid_intervals = results_rand[~results_rand.valid].copy()
                # fill NaNs at beggining and end
                invalid_intervals.previous_end.fillna(1.0, inplace=True)
                invalid_intervals.next_start.fillna(1.0, inplace=True)
                groups = set(invalid_intervals.group)
                replace_levels = []

                if len(groups) > 0:
                    for g in groups:
                        rows = invalid_intervals[invalid_intervals.group == g]
                        n = len(rows)
                        low = rows.iloc[0].previous_end
                        high = rows.iloc[0].next_start
                        level = np.random.uniform(low, high)
                        replace_levels.append(np.full(n, level))

                    # Update results rand with the invalid rows
                    replace_levels = np.concatenate(replace_levels)
                    invalid_update = pd.DataFrame()
                    invalid_update['start_loss'] = replace_levels
                    invalid_update.index = invalid_intervals.index
                    results_rand.update(invalid_update)

            elif method == 'perfect_clean':
                for i, row in results_rand.iterrows():
                    start_list.append(inter_start)
                    end = inter_start + row.run_loss
                    inter_start = 1
                results_rand['start_loss'] = start_list

            else:
                raise ValueError("Invalid method specification")

            df_rand = df_rand.reset_index() \
                             .merge(results_rand, how='left', on='run') \
                             .set_index('date')
            df_rand['loss'] = np.nan
            df_rand['days_since_clean'] = \
                (df_rand.index - df_rand.start).dt.days
            df_rand['loss'] = df_rand.start_loss + \
                df_rand.days_since_clean * df_rand.run_slope

            df_rand['soil_insol'] = df_rand.loss * df_rand.insol

            soiling_ratio = (
                df_rand.soil_insol.sum() / df_rand.insol[
                    ~df_rand.soil_insol.isnull()].sum()
            )
            monte_losses.append(soiling_ratio)
            random_profile = df_rand['loss'].copy()
            random_profile.name = 'stochastic_soiling_profile'
            random_profiles.append(random_profile)

        self.random_profiles = random_profiles
        self.monte_losses = monte_losses

    def run(self, reps=1000, day_scale=13, clean_threshold='infer',
            trim=False, method='half_norm_clean',
            clean_criterion='shift', precip_threshold=0.01, min_interval_length=7,
            exceedance_prob=95.0, confidence_level=68.2, recenter=True,
            max_relative_slope_error=500.0, max_negative_step=0.05, outlier_factor=1.5):
        '''
        Run the SRR method from beginning to end.  Perform the stochastic rate
        and recovery soiling loss calculation. Based on the methods presented
        in Deceglie et al. "Quantifying Soiling Loss Directly From PV Yield"
        JPV 8(2) p547 2018.

        Parameters
        ----------
        reps : int, default 1000
            number of Monte Carlo realizations to calculate
        day_scale : int, default 13
            The number of days to use in rolling median for cleaning detection,
            and the maximum number of days of missing data to tolerate in a
            valid interval. An odd value is recommended.
        clean_threshold : float or 'infer', default 'infer'
            The fractional positive shift in rolling median for cleaning
            detection. Or specify 'infer' to automatically use outliers in the
            shift as the threshold.
        trim : bool, default False
            Whether to trim (remove) the first and last soiling intervals to
            avoid inclusion of partial intervals
        method : str, {'half_norm_clean', 'random_clean', 'perfect_clean'} \
            default 'half_norm_clean'
            How to treat the recovery of each cleaning event

            * 'random_clean' - a random recovery between 0-100%
            * 'perfect_clean' - each cleaning event returns the performance
              metric to 1
            * 'half_norm_clean' - The starting point of each interval is taken
<<<<<<< HEAD
              randomly from a half normal distribution with its mode
              (mu) at 1 and
              its sigma equal to 1/3 * (1-b) where b is the intercept
              of the fit to the interval.

        clean_criterion : {'precip_and_shift', 'precip_or_shift',
                           'precip', 'shift'} default 'shift'
            The method of partitioning the dataset into soiling intervals.
            If 'precip_and_shift', rolling median shifts must coincide
            with precipitation to be a valid cleaning event.
            If 'precip_or_shift', rolling median shifts and precipitation
            events are each sufficient on their own to be a cleaning event.
            If 'shift', only rolling median shifts are treated as
            cleaning events.
            If 'precip', only precipitation events are treated as
            cleaning events.
=======
              randomly from a half normal distribution with its mode (mu) at 1 and
              its sigma equal to 1/3 * (1-b) where b is the intercept of the fit to
              the interval.
        clean_criterion : str, {'shift', 'precip_and_shift', 'precip_or_shift', 'precip'} \
            default 'shift'
            The method of partitioning the dataset into soiling intervals

            * 'precip_and_shift' - rolling median shifts must coincide
              with precipitation to be a valid cleaning event.
            * 'precip_or_shift' - rolling median shifts and precipitation
              events are each sufficient on their own to be a cleaning event.
            * 'shift', only rolling median shifts are treated as cleaning events.
            * 'precip', only precipitation events are treated as cleaning events.
>>>>>>> 4cd950fc
        precip_threshold : float, default 0.01
            The daily precipitation threshold for defining
            precipitation cleaning events.
            Units must be consistent with ``self.precipitation_daily``
        min_interval_length : int, default 7
            The minimum duration for an interval to be considered
            valid.  Cannot be less than 2 (days).
        exceedance_prob : float, default 95.0
            The probability level to use for exceedance value calculation in
            percent
        confidence_level : float, default 68.2
            The size of the confidence interval to return, in percent
        recenter : bool, default True
            Specify whether data is centered to normalized yield of 1 based on
            first year median
        max_relative_slope_error : float, default 500
            the maximum relative size of the slope confidence interval for an
            interval to be considered valid (percentage).
        max_negative_step : float, default 0.05
            The maximum magnitude of negative discrete steps allowed in an
            interval for the interval to be considered valid (units of
            normalized performance metric).
        outlier_factor : float, default 1.5
            The factor used in the Tukey fence definition of outliers for flagging positive shifts
            in the rolling median used for cleaning detection. A smaller value will cause more and
            smaller shifts to be classified as cleaning events.

        Returns
        -------
        insolation_weighted_soiling_ratio : float
            P50 insolation-weighted soiling ratio based on stochastic rate and
            recovery analysis
        confidence_interval : numpy.array
            confidence interval (size specified by confidence_level) of
            insolation-weighted soiling ratio
        calc_info : dict
            * 'renormalizing_factor' - value used to recenter data
            * 'exceedance_level' - the insolation-weighted soiling ratio that
              was outperformed with probability of exceedance_prob
            * 'stochastic_soiling_profiles' - List of Pandas series
              corresponding to the Monte Carlo realizations of soiling ratio
              profiles
            * 'soiling_ratio_perfect_clean' - Pandas series of the soiling
              ratio during valid soiling intervals assuming perfect cleaning
              and P50 slopes
            * 'soiling_interval_summary' - Pandas dataframe summarizing the
              soiling intervals identified. The columns of the dataframe are
              as follows:

              +------------------------+----------------------------------------------+
              | Column Name            | Description                                  |
              +========================+==============================================+
              | 'start'                | Start timestamp of the soiling interval      |
              +------------------------+----------------------------------------------+
              | 'end'                  | End timestamp of the soiling interval        |
              +------------------------+----------------------------------------------+
              | 'soiling_rate'         | P50 Soiling rate for interval, in day^−1     |
              |                        | Negative value indicates soiling is          |
              |                        | occurring. E.g. a rate of −0.01 indicates 1% |
              |                        | soiling loss per day.                        |
              +------------------------+----------------------------------------------+
              | 'soiling_rate_low'     | Low edge of confidence interval for soiling  |
              |                        | rate for interval, in day^−1                 |
              +------------------------+----------------------------------------------+
              | 'soiling_rate_high'    | High edge of confidence interval for         |
              |                        | soiling rate for interval, in day^−1         |
              +------------------------+----------------------------------------------+
              | 'inferred_start_loss'  | Estimated performance metric at the start    |
              |                        | of the interval                              |
              +------------------------+----------------------------------------------+
              | 'inferred_end_loss'    | Estimated performance metric at the end      |
              |                        | of the interval                              |
              +------------------------+----------------------------------------------+
              | 'length'               | Number of days in the interval               |
              +------------------------+----------------------------------------------+
              | 'valid'                | Whether the interval meets the criteria to   |
              |                        | be treated as a valid soiling interval       |
              +------------------------+----------------------------------------------+

        '''
        self._calc_daily_df(day_scale=day_scale,
                            clean_threshold=clean_threshold,
                            recenter=recenter,
                            clean_criterion=clean_criterion,
                            precip_threshold=precip_threshold,
                            outlier_factor=outlier_factor)
        self._calc_result_df(trim=trim,
                             max_relative_slope_error=max_relative_slope_error,
                             max_negative_step=max_negative_step,
                             min_interval_length=min_interval_length)
        self._calc_monte(reps, method=method)

        # Calculate the P50 and confidence interval
        half_ci = confidence_level / 2.0
        result = np.percentile(self.monte_losses,
                               [50,
                                50.0 - half_ci,
                                50.0 + half_ci,
                                100 - exceedance_prob])
        P_level = result[3]

        # Construct calc_info output

        intervals_out = self.result_df[
            ['start', 'end', 'run_slope', 'run_slope_low',
                'run_slope_high', 'inferred_start_loss', 'inferred_end_loss',
                'length', 'valid']].copy()
        intervals_out.rename(columns={'run_slope': 'soiling_rate',
                                      'run_slope_high': 'soiling_rate_high',
                                      'run_slope_low': 'soiling_rate_low',
                                      }, inplace=True)

        df_d = self.analyzed_daily_df
        sr_perfect = df_d[df_d['valid']]['loss_perfect_clean']
        calc_info = {
            'exceedance_level': P_level,
            'renormalizing_factor': self.renorm_factor,
            'stochastic_soiling_profiles': self.random_profiles,
            'soiling_interval_summary': intervals_out,
            'soiling_ratio_perfect_clean': sr_perfect
        }

        return (result[0], result[1:3], calc_info)


def soiling_srr(energy_normalized_daily, insolation_daily, reps=1000,
                precipitation_daily=None, day_scale=13, clean_threshold='infer',
                trim=False, method='half_norm_clean',
                clean_criterion='shift', precip_threshold=0.01, min_interval_length=7,
                exceedance_prob=95.0, confidence_level=68.2, recenter=True,
                max_relative_slope_error=500.0, max_negative_step=0.05, outlier_factor=1.5):
    '''
    Functional wrapper for :py:class:`~rdtools.soiling.SRRAnalysis`. Perform
    the stochastic rate and recovery soiling loss calculation. Based on the
    methods presented in Deceglie et al. JPV 8(2) p547 2018.

    Parameters
    ----------
    energy_normalized_daily : pandas.Series
        Daily performance metric (i.e. performance index, yield, etc.)
        Alternatively, the soiling ratio output of a soiling sensor (e.g. the
        photocurrent ratio between matched dirty and clean PV reference cells).
        In either case, data should be insolation-weighted daily aggregates.
    insolation_daily : pandas.Series
        Daily plane-of-array insolation corresponding to
        `energy_normalized_daily`. Arbitrary units.
    reps : int, default 1000
        number of Monte Carlo realizations to calculate
    precipitation_daily : pandas.Series, default None
        Daily total precipitation. Units ambiguous but should be the same as
        precip_threshold. Note default behavior of precip_threshold. (Ignored
        if ``clean_criterion='shift'``.)
    day_scale : int, default 13
        The number of days to use in rolling median for cleaning detection,
        and the maximum number of days of missing data to tolerate in a valid
        interval. An odd value is recommended.
    clean_threshold : float or 'infer', default 'infer'
        The fractional positive shift in rolling median for cleaning detection.
        Or specify 'infer' to automatically use outliers in the shift as the
        threshold.
    trim : bool, default False
        Whether to trim (remove) the first and last soiling intervals to avoid
        inclusion of partial intervals
    method : str, {'half_norm_clean', 'random_clean', 'perfect_clean'} \
        default 'half_norm_clean'
        How to treat the recovery of each cleaning event

        * 'random_clean' - a random recovery between 0-100%
<<<<<<< HEAD
        * 'perfect_clean' - each cleaning event returns the performance metric
          to 1
        * 'half_norm_clean'(default) - The starting point of each
                interval is taken randomly from a half normal
                distribution with its mode (mu) at 1 and its sigma
                equal to 1/3 * (1-b) where b is the intercept of the
                fit to the interval.
    clean_criterion : {'precip_and_shift', 'precip_or_shift', 'precip',
                       'shift'} default 'shift'
            The method of partitioning the dataset into soiling intervals.
            If 'precip_and_shift', rolling median shifts must coincide
            with precipitation to be a valid cleaning event.
            If 'precip_or_shift', rolling median shifts and precipitation
            events are each sufficient on their own to be a cleaning event.
            If 'shift', only rolling median shifts are treated as
            cleaning events.
            If 'precip', only precipitation events are treated as
            cleaning events.
=======
        * 'perfect_clean' - each cleaning event returns the performance
          metric to 1
        * 'half_norm_clean' - The starting point of each interval is taken
          randomly from a half normal distribution with its mode (mu) at 1 and
          its sigma equal to 1/3 * (1-b) where b is the intercept of the fit to
          the interval.
    clean_criterion : str, {'shift', 'precip_and_shift', 'precip_or_shift', 'precip'} \
        default 'shift'
        The method of partitioning the dataset into soiling intervals

        * 'precip_and_shift' - rolling median shifts must coincide
          with precipitation to be a valid cleaning event.
        * 'precip_or_shift' - rolling median shifts and precipitation
          events are each sufficient on their own to be a cleaning event.
        * 'shift', only rolling median shifts are treated as cleaning events.
        * 'precip', only precipitation events are treated as cleaning events.
>>>>>>> 4cd950fc
    precip_threshold : float, default 0.01
        The daily precipitation threshold for defining precipitation
        cleaning events. Units must be consistent with precip.
    min_interval_length : int, default 7
        The minimum duration, in days, for an interval to be considered
        valid.  Cannot be less than 2 (days).
    exceedance_prob : float, default 95.0
        the probability level to use for exceedance value calculation in
        percent
    confidence_level : float, default 68.2
        the size of the confidence interval to return, in percent
    recenter : bool, default True
        specify whether data is centered to normalized yield of 1 based on
        first year median
    max_relative_slope_error : float, default 500.0
        the maximum relative size of the slope confidence interval for an
        interval to be considered valid (percentage).
    max_negative_step : float, default 0.05
        The maximum magnitude of negative discrete steps allowed in an interval
        for the interval to be considered valid (units of normalized
        performance metric).
    outlier_factor : float, default 1.5
        The factor used in the Tukey fence definition of outliers for flagging positive shifts
        in the rolling median used for cleaning detection. A smaller value will cause more and
        smaller shifts to be classified as cleaning events.

    Returns
    -------
    insolation_weighted_soiling_ratio : float
        P50 insolation weighted soiling ratio based on stochastic rate and
        recovery analysis
    confidence_interval : numpy.array
        confidence interval (size specified by ``confidence_level``) of
        degradation rate estimate
    calc_info : dict
        * 'renormalizing_factor' - value used to recenter data
        * 'exceedance_level' - the insolation-weighted soiling ratio that
          was outperformed with probability of exceedance_prob
        * 'stochastic_soiling_profiles' - List of Pandas series
          corresponding to the Monte Carlo realizations of soiling ratio
          profiles
        * 'soiling_ratio_perfect_clean' - Pandas series of the soiling
          ratio during valid soiling intervals assuming perfect cleaning
          and P50 slopes
        * 'soiling_interval_summary' - Pandas dataframe summarizing the
          soiling intervals identified. The columns of the dataframe are
          as follows:

          +------------------------+----------------------------------------------+
          | Column Name            | Description                                  |
          +========================+==============================================+
          | 'start'                | Start timestamp of the soiling interval      |
          +------------------------+----------------------------------------------+
          | 'end'                  | End timestamp of the soiling interval        |
          +------------------------+----------------------------------------------+
          | 'soiling_rate'         | P50 Soiling rate for interval, in day^−1     |
          |                        | Negative value indicates soiling is          |
          |                        | occurring. E.g. a rate of −0.01 indicates 1% |
          |                        | soiling loss per day.                        |
          +------------------------+----------------------------------------------+
          | 'soiling_rate_low'     | Low edge of confidence interval for soiling  |
          |                        | rate for interval, in day^−1                 |
          +------------------------+----------------------------------------------+
          | 'soiling_rate_high'    | High edge of confidence interval for         |
          |                        | soiling rate for interval, in day^−1         |
          +------------------------+----------------------------------------------+
          | 'inferred_start_loss'  | Estimated performance metric at the start    |
          |                        | of the interval                              |
          +------------------------+----------------------------------------------+
          | 'inferred_end_loss'    | Estimated performance metric at the end      |
          |                        | of the interval                              |
          +------------------------+----------------------------------------------+
          | 'length'               | Number of days in the interval               |
          +------------------------+----------------------------------------------+
          | 'valid'                | Whether the interval meets the criteria to   |
          |                        | be treated as a valid soiling interval       |
          +------------------------+----------------------------------------------+
    '''

    srr = SRRAnalysis(energy_normalized_daily,
                      insolation_daily,
                      precipitation_daily=precipitation_daily)

    sr, sr_ci, soiling_info = srr.run(
        reps=reps,
        day_scale=day_scale,
        clean_threshold=clean_threshold,
        trim=trim,
        method=method,
        clean_criterion=clean_criterion,
        precip_threshold=precip_threshold,
        min_interval_length=min_interval_length,
        exceedance_prob=exceedance_prob,
        confidence_level=confidence_level,
        recenter=recenter,
        max_relative_slope_error=max_relative_slope_error,
        max_negative_step=max_negative_step,
        outlier_factor=outlier_factor)

    return sr, sr_ci, soiling_info


def _count_month_days(start, end):
    '''Return a dict of number of days between start and end
    (inclusive) in each month'''
    days = pd.date_range(start, end)
    months = [x.month for x in days]
    out_dict = {}
    for month in range(1, 13):
        out_dict[month] = months.count(month)

    return out_dict


def annual_soiling_ratios(stochastic_soiling_profiles,
                          insolation_daily, confidence_level=68.2):
    '''
    Return annualized soiling ratios and associated confidence intervals based
    on stochastic soiling profiles from SRR. Note that each year
    may be affected by previous years' profiles for all SRR cleaning
    assumptions (i.e. method) except perfect_clean.

    Parameters
    ----------
    stochastic_soiling_profiles : list
<<<<<<< HEAD
        List of pd.Series representing profile realizations from the
        SRR monte carlo.
        Typically ``soiling_interval_summary['stochastic_soiling_profiles']``
        obtained with :py:func:`rdtools.soiling.soiling_srr` or
        :py:meth:`rdtools.soiling.SRRAnalysis.run`
    insolation_daily : pd.Series
=======
        List of pd.Series representing profile realizations from the SRR monte carlo.
        Typically ``soiling_interval_summary['stochastic_soiling_profiles']`` obtained with
        :py:func:`rdtools.soiling.soiling_srr` or :py:meth:`rdtools.soiling.SRRAnalysis.run`
    insolation_daily : pandas.Series
>>>>>>> 4cd950fc
        Daily plane-of-array insolation with DatetimeIndex. Arbitrary units.
    confidence_level : float, default 68.2
        The size of the confidence interval to use in determining the
        upper and lower quantiles reported in the returned DataFrame.
        (The median is always included in the result.)

    Returns
    -------
    pandas.DataFrame
        DataFrame describing annual soiling rates.

        +------------------------+-------------------------------------------+
        | Column Name            | Description                               |
        +========================+===========================================+
        | 'year'                 | Calendar year                             |
        +------------------------+-------------------------------------------+
        | 'soiling_ratio_median' | The median insolation-weighted soiling    |
        |                        | ratio for the year                        |
        +------------------------+-------------------------------------------+
        | 'soiling_ratio_low'    | The lower edge of the confidence interval |
        |                        | for insolation-weighted soiling ratio for |
        |                        | the year                                  |
        +------------------------+-------------------------------------------+
        | 'soiling_ratio_high'   | The upper edge of the confidence interval |
        |                        | for insolation-weighted soiling ratio for |
        |                        | the year                                  |
        +------------------------+-------------------------------------------+
    '''

    # Create a df with each realization as a column
    all_profiles = pd.concat(stochastic_soiling_profiles, axis=1)
    all_profiles = all_profiles.dropna()

    if not all_profiles.index.isin(insolation_daily.index).all():
        warnings.warn(
            'The indexes of stochastic_soiling_profiles are not entirely '
            'contained within the index of insolation_daily. Every day in '
            'stochastic_soiling_profiles should be represented in '
            'insolation_daily. This may cause erroneous results.')

    insolation_daily = insolation_daily.reindex(all_profiles.index)

    # Weight each day by insolation
    all_profiles_weighted = all_profiles.multiply(insolation_daily, axis=0)

    # Compute the insolation-weighted soiling ratio (IWSR) for each realization
    annual_insolation = insolation_daily.groupby(
                        insolation_daily.index.year).sum()
    all_annual_weighted_sums = all_profiles_weighted.groupby(
                                all_profiles_weighted.index.year).sum()
    all_annual_iwsr = all_annual_weighted_sums.multiply(
                            1/annual_insolation, axis=0)

    annual_soiling = pd.DataFrame({
        'soiling_ratio_median': all_annual_iwsr.quantile(0.5, axis=1),
        'soiling_ratio_low': all_annual_iwsr.quantile(
                            0.5 - confidence_level/2/100, axis=1),
        'soiling_ratio_high': all_annual_iwsr.quantile(
                            0.5 + confidence_level/2/100, axis=1),
    })
    annual_soiling.index.name = 'year'
    annual_soiling = annual_soiling.reset_index()

    return annual_soiling


def monthly_soiling_rates(soiling_interval_summary, min_interval_length=14,
                          max_relative_slope_error=500.0, reps=100000,
                          confidence_level=68.2):
    '''
    Use Monte Carlo to calculate typical monthly soiling rates.
    Samples possible soiling rates from soiling rate confidence
    intervals associated with soiling intervals assuming a uniform
    distribution. Soiling intervals get samples proportionally
    to their overlap with each calendar month.

    Parameters
    ----------
    soiling_interval_summary : pandas.DataFrame
        DataFrame describing soiling intervals. Typically from
        ``soiling_info['soiling_interval_summary']`` obtained with
        :py:func:`rdtools.soiling.soiling_srr` or
        :py:meth:`rdtools.soiling.SRRAnalysis.run` Must have columns
        ``soiling_rate_high``, ``soiling_rate_low``, ``soiling_rate``,
        ``length``, ``valid``,``start``, and ``end``.

    min_interval_length : int, default 14
        The minimum number of days a soiling interval must contain to be
        included in the calculation. Similar to the same parameter in
<<<<<<< HEAD
        soiling_srr() and SRRAnalysis.run() but with a more conservative
        default value as a starting point for monthly soiling rate
        analyses.
=======
        :py:func:`soiling_srr` and :py:meth:`SRRAnalysis.run` but with a
        more conservative default value as a
        starting point for monthly soiling rate analyses.
>>>>>>> 4cd950fc

    max_relative_slope_error : float, default 500.0
        The maximum relative size of the slope confidence interval for an
        interval to be included in the calculation (percentage).

    reps : int, default 100000
        The number of Monte Carlo samples to take for each month.

    confidence_level : float, default 68.2
        The size of the confidence interval, as a percentage, to use
        in determining the upper and lower quantiles reported in the
        returned DataFrame. (The median is always included in the result.)

    Returns
    -------
    pandas.DataFrame
        DataFrame describing monthly soiling rates.

        +-----------------------+--------------------------------------------------+
        | Column Name           | Description                                      |
        +=======================+==================================================+
        | 'month'               | Integer month, January (1) to December (12)      |
        +-----------------------+--------------------------------------------------+
        | 'soiling_rate_median' | The median soiling rate for the month over       |
        |                       | the entire dataset, in units of day^−1.          |
        |                       | Negative value indicates soiling is occurring.   |
        |                       | E.g. a rate of −0.01 indicates 1% soiling loss   |
        |                       | per day.                                         |
        +-----------------------+--------------------------------------------------+
        | 'soiling_rate_low'    | The lower edge of the confidence interval        |
        |                       | for the monthly soiling rate in units of         |
        |                       | day^−1                                           |
        +-----------------------+--------------------------------------------------+
        | 'soiling_rate_high'   | The upper edge of the confidence interval        |
        |                       | for the monthly soiling rate in units of         |
        |                       | day^−1                                           |
        +-----------------------+--------------------------------------------------+
        | 'interval_count'      | The number of soiling intervals contributing     |
        |                       | to the monthly calculation. If only a few        |
        |                       | intervals contribute, the confidence interval    |
        |                       | is likely to underestimate the true uncertainty. |
        +-----------------------+--------------------------------------------------+
    '''

    # filter to intervals of interest
    high = soiling_interval_summary['soiling_rate_high']
    low = soiling_interval_summary['soiling_rate_low']
    rate = soiling_interval_summary['soiling_rate']
    rel_error = 100 * abs((high - low) / rate)
    intervals = soiling_interval_summary[
        (soiling_interval_summary['length'] >= min_interval_length) &
        (soiling_interval_summary['valid']) &
        (rel_error <= max_relative_slope_error)
    ].copy()

    # count the overlap of each interval with each month
    month_counts = []
    for _, row in intervals.iterrows():
        month_counts.append(_count_month_days(row['start'], row['end']))

    # divy up the monte carlo reps based on overlap
    for month in range(1, 13):
        days_in_month = np.array([x[month] for x in month_counts])
        sample_col = f'samples_for_month_{month}'
        if days_in_month.sum() > 0:
            intervals[sample_col] = np.ceil(
                days_in_month / days_in_month.sum() * reps)
        else:
            intervals[sample_col] = 0
        intervals[sample_col] = intervals[sample_col].astype(int)

    # perform the monte carlo month by month
    ci_quantiles = [0.5 - confidence_level/2/100, 0.5 + confidence_level/2/100]
    monthly_rate_data = []
    relevant_interval_count = []
    for month in range(1, 13):
        rates = []
        sample_col = f'samples_for_month_{month}'

        relevant_intervals = intervals[intervals[sample_col] > 0]
        for _, row in relevant_intervals.iterrows():
            rates.append(np.random.uniform(
                row['soiling_rate_low'],
                row['soiling_rate_high'],
                row[sample_col]))

        rates = [x for sublist in rates for x in sublist]

        if rates:
            monthly_rate_data.append(np.quantile(rates,
                                                 [0.5, ci_quantiles[0],
                                                  ci_quantiles[1]]))
        else:
            monthly_rate_data.append(np.array([np.nan]*3))

        relevant_interval_count.append(len(relevant_intervals))
    monthly_rate_data = np.array(monthly_rate_data)

    # make a dataframe out of the results
    monthly_soiling_df = pd.DataFrame(data=monthly_rate_data,
                                      columns=['soiling_rate_median',
                                               'soiling_rate_low',
                                               'soiling_rate_high'])
    monthly_soiling_df.insert(0, 'month', range(1, 13))
    monthly_soiling_df['interval_count'] = relevant_interval_count

    return monthly_soiling_df<|MERGE_RESOLUTION|>--- conflicted
+++ resolved
@@ -87,19 +87,6 @@
         recenter : bool, default True
             Whether to recenter (renormalize) the daily performance to the
             median of the first year
-<<<<<<< HEAD
-        clean_criterion : {'precip_and_shift', 'precip_or_shift',
-                           'precip', 'shift'}. Default 'shift'
-            The method of partitioning the dataset into soiling intervals.
-            If 'precip_and_shift', rolling median shifts must coincide
-            with precipitation to be a valid cleaning event.
-            If 'precip_or_shift', rolling median shifts and precipitation
-            events are each sufficient on their own to be a cleaning event.
-            If 'shift', only rolling median shifts are treated as
-            cleaning events.
-            If 'precip', only precipitation events are treated as
-            cleaning events.
-=======
         clean_criterion : str, {'shift', 'precip_and_shift', 'precip_or_shift', 'precip'} \
                 default 'shift'
             The method of partitioning the dataset into soiling intervals.
@@ -110,7 +97,6 @@
               events are each sufficient on their own to be a cleaning event.
             * 'shift', only rolling median shifts are treated as cleaning events.
             * 'precip', only precipitation events are treated as cleaning events.
->>>>>>> 4cd950fc
         precip_threshold : float, default 0.01
             The daily precipitation threshold for defining precipitation
             cleaning events.
@@ -541,24 +527,6 @@
             * 'perfect_clean' - each cleaning event returns the performance
               metric to 1
             * 'half_norm_clean' - The starting point of each interval is taken
-<<<<<<< HEAD
-              randomly from a half normal distribution with its mode
-              (mu) at 1 and
-              its sigma equal to 1/3 * (1-b) where b is the intercept
-              of the fit to the interval.
-
-        clean_criterion : {'precip_and_shift', 'precip_or_shift',
-                           'precip', 'shift'} default 'shift'
-            The method of partitioning the dataset into soiling intervals.
-            If 'precip_and_shift', rolling median shifts must coincide
-            with precipitation to be a valid cleaning event.
-            If 'precip_or_shift', rolling median shifts and precipitation
-            events are each sufficient on their own to be a cleaning event.
-            If 'shift', only rolling median shifts are treated as
-            cleaning events.
-            If 'precip', only precipitation events are treated as
-            cleaning events.
-=======
               randomly from a half normal distribution with its mode (mu) at 1 and
               its sigma equal to 1/3 * (1-b) where b is the intercept of the fit to
               the interval.
@@ -572,7 +540,6 @@
               events are each sufficient on their own to be a cleaning event.
             * 'shift', only rolling median shifts are treated as cleaning events.
             * 'precip', only precipitation events are treated as cleaning events.
->>>>>>> 4cd950fc
         precip_threshold : float, default 0.01
             The daily precipitation threshold for defining
             precipitation cleaning events.
@@ -741,26 +708,6 @@
         How to treat the recovery of each cleaning event
 
         * 'random_clean' - a random recovery between 0-100%
-<<<<<<< HEAD
-        * 'perfect_clean' - each cleaning event returns the performance metric
-          to 1
-        * 'half_norm_clean'(default) - The starting point of each
-                interval is taken randomly from a half normal
-                distribution with its mode (mu) at 1 and its sigma
-                equal to 1/3 * (1-b) where b is the intercept of the
-                fit to the interval.
-    clean_criterion : {'precip_and_shift', 'precip_or_shift', 'precip',
-                       'shift'} default 'shift'
-            The method of partitioning the dataset into soiling intervals.
-            If 'precip_and_shift', rolling median shifts must coincide
-            with precipitation to be a valid cleaning event.
-            If 'precip_or_shift', rolling median shifts and precipitation
-            events are each sufficient on their own to be a cleaning event.
-            If 'shift', only rolling median shifts are treated as
-            cleaning events.
-            If 'precip', only precipitation events are treated as
-            cleaning events.
-=======
         * 'perfect_clean' - each cleaning event returns the performance
           metric to 1
         * 'half_norm_clean' - The starting point of each interval is taken
@@ -777,7 +724,6 @@
           events are each sufficient on their own to be a cleaning event.
         * 'shift', only rolling median shifts are treated as cleaning events.
         * 'precip', only precipitation events are treated as cleaning events.
->>>>>>> 4cd950fc
     precip_threshold : float, default 0.01
         The daily precipitation threshold for defining precipitation
         cleaning events. Units must be consistent with precip.
@@ -903,19 +849,10 @@
     Parameters
     ----------
     stochastic_soiling_profiles : list
-<<<<<<< HEAD
-        List of pd.Series representing profile realizations from the
-        SRR monte carlo.
-        Typically ``soiling_interval_summary['stochastic_soiling_profiles']``
-        obtained with :py:func:`rdtools.soiling.soiling_srr` or
-        :py:meth:`rdtools.soiling.SRRAnalysis.run`
-    insolation_daily : pd.Series
-=======
         List of pd.Series representing profile realizations from the SRR monte carlo.
         Typically ``soiling_interval_summary['stochastic_soiling_profiles']`` obtained with
         :py:func:`rdtools.soiling.soiling_srr` or :py:meth:`rdtools.soiling.SRRAnalysis.run`
     insolation_daily : pandas.Series
->>>>>>> 4cd950fc
         Daily plane-of-array insolation with DatetimeIndex. Arbitrary units.
     confidence_level : float, default 68.2
         The size of the confidence interval to use in determining the
@@ -1005,15 +942,9 @@
     min_interval_length : int, default 14
         The minimum number of days a soiling interval must contain to be
         included in the calculation. Similar to the same parameter in
-<<<<<<< HEAD
-        soiling_srr() and SRRAnalysis.run() but with a more conservative
-        default value as a starting point for monthly soiling rate
-        analyses.
-=======
         :py:func:`soiling_srr` and :py:meth:`SRRAnalysis.run` but with a
         more conservative default value as a
         starting point for monthly soiling rate analyses.
->>>>>>> 4cd950fc
 
     max_relative_slope_error : float, default 500.0
         The maximum relative size of the slope confidence interval for an
