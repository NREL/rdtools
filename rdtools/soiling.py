"""
Functions for calculating soiling metrics from photovoltaic system data.

The soiling module is currently experimental. The API, results,
and default behaviors may change in future releases (including MINOR
and PATCH releases) as the code matures.
"""

import bisect
import itertools
import sys
import time
import warnings

import numpy as np
import pandas as pd
import scipy.stats as st
import statsmodels.api as sm
from filterpy.common import Q_discrete_white_noise
from filterpy.kalman import KalmanFilter
from scipy.optimize import curve_fit
from scipy.stats.mstats import theilslopes
from statsmodels.tsa.seasonal import STL
from statsmodels.tsa.stattools import adfuller

from rdtools import degradation as RdToolsDeg
from rdtools.bootstrap import _make_time_series_bootstrap_samples

lowess = sm.nonparametric.lowess  # Used in CODSAnalysis/Matt

warnings.warn("The soiling module is currently experimental. The API, results, "
              "and default behaviors may change in future releases (including MINOR "
              "and PATCH releases) as the code matures.")


# Custom exception
class NoValidIntervalError(Exception):
    """raised when no valid rows appear in the result dataframe"""

    pass


class SRRAnalysis:
    """
    Class for running the stochastic rate and recovery (SRR) photovoltaic
    soiling loss analysis presented in Deceglie et al. JPV 8(2) p547 2018

    Parameters
    ----------
    energy_normalized_daily : pandas.Series
        Daily performance metric (i.e. performance index, yield, etc.)
        Alternatively, the soiling ratio output of a soiling sensor (e.g. the
        photocurrent ratio between matched dirty and clean PV reference cells).
        In either case, data should be insolation-weighted daily aggregates.
    insolation_daily : pandas.Series
        Daily plane-of-array insolation corresponding to
        `energy_normalized_daily`. Arbitrary units.
    precipitation_daily : pandas.Series, default None
        Daily total precipitation. (Ignored if ``clean_criterion='shift'`` in
        subsequent calculations.)
    """

    def __init__(self, energy_normalized_daily, insolation_daily, precipitation_daily=None):
        self.pm = energy_normalized_daily  # daily performance metric
        self.insolation_daily = insolation_daily
        self.precipitation_daily = precipitation_daily  # daily precipitation
        self.random_profiles = []  # random soiling profiles in _calc_monte
        # insolation-weighted soiling ratios in _calc_monte:
        self.monte_losses = []

        if pd.infer_freq(self.pm.index) != "D":
            raise ValueError("Daily performance metric series must have " "daily frequency")

        if pd.infer_freq(self.insolation_daily.index) != "D":
            raise ValueError("Daily insolation series must have " "daily frequency")

        if self.precipitation_daily is not None:
            if pd.infer_freq(self.precipitation_daily.index) != "D":
                raise ValueError("Precipitation series must have " "daily frequency")

    ###############################################################################
    # add neg_shift and piecewise into parameters/Matt
    def _calc_daily_df(self, day_scale=13, clean_threshold="infer", recenter=True,
                       clean_criterion="shift", precip_threshold=0.01, outlier_factor=1.5,
                       neg_shift=False, piecewise=False):
        """
        Calculates self.daily_df, a pandas dataframe prepared for SRR analysis,
        and self.renorm_factor, the renormalization factor for the daily
        performance

        Parameters
        ----------
        day_scale : int, default 13
            The number of days to use in rolling median for cleaning detection.
            An odd value is recommended.
        clean_threshold : float or 'infer', default 'infer'
            If float: the fractional positive shift in rolling median for
            cleaning detection.
            If 'infer': automatically use outliers in the shift as the
            threshold
        recenter : bool, default True
            Whether to recenter (renormalize) the daily performance to the
            median of the first year
        clean_criterion : str, {'shift', 'precip_and_shift', 'precip_or_shift', 'precip'} \
                default 'shift'
            The method of partitioning the dataset into soiling intervals.

            * 'precip_and_shift' - rolling median shifts must coincide
              with precipitation to be a valid cleaning event.
            * 'precip_or_shift' - rolling median shifts and precipitation
              events are each sufficient on their own to be a cleaning event.
            * 'shift', only rolling median shifts are treated as cleaning events.
            * 'precip', only precipitation events are treated as cleaning events.
        precip_threshold : float, default 0.01
            The daily precipitation threshold for defining precipitation
            cleaning events.
            Units must be consistent with ``self.precipitation_daily``.
        outlier_factor : float, default 1.5
            The factor used in the Tukey fence definition of outliers for flagging positive shifts
            in the rolling median used for cleaning detection. A smaller value will cause more and
            smaller shifts to be classified as cleaning events.
        neg_shift : bool, default True
            where True results in additional subdividing of soiling intervals
            when negative shifts are found in the rolling median of the performance
            metric. Inferred corrections in the soiling fit are made at these
            negative shifts. False results in no additional subdivides of the
            data where excessive negative shifts can invalidate a soiling interval.
        piecewise : bool, default True
            where True results in each soiling interval of sufficient length
            being tested for significant fit improvement with 2 piecewise linear
            fits. If the criteria of significance is met the soiling interval is
            subdivided into the 2 separate intervals. False results in no
            piecewise fit being tested.
        """
        if (day_scale % 2 == 0) and ("shift" in clean_criterion):
            warnings.warn("An even value of day_scale was passed. An odd value is "
                          "recommended, otherwise, consecutive days may be erroneously "
                          "flagged as cleaning events. "
                          "See https://github.com/NREL/rdtools/issues/189")

        df = self.pm.to_frame()
        df.columns = ["pi"]
        df_insol = self.insolation_daily.to_frame()
        df_insol.columns = ["insol"]

        df = df.join(df_insol)
        precip = self.precipitation_daily

        if precip is not None:
            df_precip = precip.to_frame()
            df_precip.columns = ["precip"]
            df = df.join(df_precip)
        else:
            df["precip"] = 0

        # find first and last valid data point
        start = df[~df.pi.isnull()].index[0]
        end = df[~df.pi.isnull()].index[-1]
        df = df[start:end]

        # create a day count column
        df["day"] = range(len(df))

        # Recenter to median of first year, as in YoY degradation
        if recenter:
            oneyear = start + pd.Timedelta("364d")
            renorm = df.loc[start:oneyear, "pi"].median()
        else:
            renorm = 1

        df["pi_norm"] = df["pi"] / renorm

        # Find the beginning and ends of outages longer than dayscale
<<<<<<< HEAD
        # THIS CODE TRIGGERES DEPRECATION WARNING hance minor changes/Matt
        bfill = df["pi_norm"].bfill(limit=day_scale)
        ffill = df["pi_norm"].ffill(limit=day_scale)
        out_start = ~df["pi_norm"].isnull() & bfill.shift(-1).isnull()
        out_end = ~df["pi_norm"].isnull() & ffill.shift(1).isnull()
=======
        bfill = df['pi_norm'].bfill(limit=day_scale)
        ffill = df['pi_norm'].ffill(limit=day_scale)
        out_start = (~df['pi_norm'].isnull() & bfill.shift(-1).isnull())
        out_end = (~df['pi_norm'].isnull() & ffill.shift(1).isnull())
>>>>>>> 16e23e6f

        # clean up the first and last elements
        out_start.iloc[-1] = False
        out_end.iloc[0] = False

        # Make a forward filled copy, just for use in
        # step, slope change detection
<<<<<<< HEAD
        # 1/6/24 Note several errors in soiling fit due to ffill for rolling
        # median change to day_scale/2 Matt
        df_ffill = df.copy()
        df_ffill = df.ffill(limit=int(round((day_scale / 2), 0)))
=======
        df_ffill = df.ffill(limit=day_scale).copy()

>>>>>>> 16e23e6f
        # Calculate rolling median
        df["pi_roll_med"] = df_ffill.pi_norm.rolling(day_scale, center=True).median()

        # Detect steps in rolling median
        df["delta"] = df.pi_roll_med.diff()
        if clean_threshold == "infer":
            deltas = abs(df.delta)
            clean_threshold = deltas.quantile(0.75) + outlier_factor * (
                deltas.quantile(0.75) - deltas.quantile(0.25)
            )

        df["clean_event_detected"] = df.delta > clean_threshold

        ##########################################################################
        # Matt added these lines but the function "_collapse_cleaning_events"
        # was written by Asmund, it reduces multiple days of cleaning events
        # in a row to a single event
        if piecewise is True:
            reduced_cleaning_events = _collapse_cleaning_events(
                df.clean_event_detected, df.delta.values, 5
            )
            df["clean_event_detected"] = reduced_cleaning_events

        ##########################################################################
        precip_event = df["precip"] > precip_threshold

        if clean_criterion == "precip_and_shift":
            # Detect which cleaning events are associated with rain
            # within a 3 day window
            precip_event = (
                precip_event.rolling(3, center=True, min_periods=1).apply(any).astype(bool))
            df["clean_event"] = df["clean_event_detected"] & precip_event
        elif clean_criterion == "precip_or_shift":
            df["clean_event"] = df["clean_event_detected"] | precip_event
        elif clean_criterion == "precip":
            df["clean_event"] = precip_event
        elif clean_criterion == "shift":
            df["clean_event"] = df["clean_event_detected"]
        else:
            raise ValueError("clean_criterion must be one of"
                             '{"precip_and_shift", "precip_or_shift", "precip", "shift"}')

        df["clean_event"] = df.clean_event | out_start | out_end

        #######################################################################
        # add negative shifts which allows further segmentation of the soiling
        # intervals and handles correction for data outages/Matt
        df.delta = df.delta.fillna(0)  # to avoid NA corrupting calculation
        if neg_shift is True:
            df["drop_event"] = df.delta < -2.5 * clean_threshold
            df["break_event"] = df.clean_event | df.drop_event
        else:
            df["break_event"] = df.clean_event.copy()

        #######################################################################
        # This happens earlier than in the original code but is necessary
        # for adding piecewise breakpoints/Matt

        # Give an index to each soiling interval/run
        df["run"] = df.break_event.cumsum()
        df.index.name = "date"  # this gets used by name

        #######################################################################
        # df.fillna(0) /remove as the zeros introduced in pi_norm negatively
        # impact various fits in the code, I havent yet found the original purpose
        # or a failure due to removing/Matt

        #####################################################################
        # piecewise=True enables adding a single breakpoint per soiling intervals
        # if statistical criteria are met with the piecewise linear fit
        # compared to a single linear fit. Intervals <45 days reqire more
        # stringent statistical improvements/Matt
        if piecewise is True:
            warnings.warn("Piecewise = True was passed, for both Piecewise=True"
                          "and neg_shift=True cleaning_method choices should"
                          "be perfect_clean_complex or inferred_clean_complex")
            min_soil_length = 27  # min threshold of days necessary for piecewise fit
            piecewise_loop = sorted(list(set(df["run"])))
            cp_dates = []
            for r in piecewise_loop:
                run = df[df["run"] == r]
                pr = run.pi_norm.copy()
                pr = pr.ffill()  # linear fitting cant handle nans
                pr = pr.bfill()  # catch first position nan
                if len(run) > min_soil_length and run.pi_norm.sum() > 0:
                    sr, cp_date = segmented_soiling_period(pr, days_clean_vs_cp=13)
                    if cp_date is not None:
                        cp_dates.append(pr.index[cp_date])
            # save changes to df, note I would like to rename "clean_event" from
            # original code to something like "break_event
            df["slope_change_event"] = df.index.isin(cp_dates)
            df["break_event"] = df.break_event | df.slope_change_event
            df["run"] = df.break_event.cumsum()
        else:
            df["slope_change_event"] = False

        ######################################################################
        self.renorm_factor = renorm
        self.daily_df = df

    ######################################################################
    # added neg_shift into parameters in the following def/Matt
    def _calc_result_df(self, trim=False, max_relative_slope_error=500.0, max_negative_step=0.05,
                        min_interval_length=7, neg_shift=False, piecewise=False):
        """
        Calculates self.result_df, a pandas dataframe summarizing the soiling
        intervals identified and self.analyzed_daily_df, a version of
        self.daily_df with additional columns calculated during analysis.

        Parameters
        ----------
        trim : bool, default False
            whether to trim (remove) the first and last soiling intervals to
            avoid inclusion of partial intervals
        max_relative_slope_error : float, default 500
            the maximum relative size of the slope confidence interval for an
            interval to be considered valid (percentage).
        max_negative_step : float, default 0.05
            The maximum magnitude of negative discrete steps allowed in an
            interval for the interval to be considered valid (units of
            normalized performance metric).
        min_interval_length : int, default 7
            The minimum duration for an interval to be considered
            valid.  Cannot be less than 2 (days).
        neg_shift : bool, default True
            where True results in additional subdividing of soiling intervals
            when negative shifts are found in the rolling median of the performance
            metric. Inferred corrections in the soiling fit are made at these
            negative shifts. False results in no additional subdivides of the
            data where excessive negative shifts can invalidate a soiling interval.
        """

        daily_df = self.daily_df
        result_list = []
        if trim:
            # ignore first and last interval
            res_loop = sorted(list(set(daily_df["run"])))[1:-1]
        else:
<<<<<<< HEAD
            res_loop = sorted(list(set(daily_df["run"])))
        for r in res_loop:  # Matt added .iloc due to deprecation warning
            run = daily_df[daily_df["run"] == r]
            length = run.day.iloc[-1] - run.day.iloc[0]
            start_day = run.day.iloc[0]
            end_day = run.day.iloc[-1]
=======
            res_loop = sorted(list(set(daily_df['run'])))

        for r in res_loop:
            run = daily_df[daily_df['run'] == r]
            length = (run['day'].iloc[-1] - run['day'].iloc[0])
            start_day = run['day'].iloc[0]
            end_day = run['day'].iloc[-1]
>>>>>>> 16e23e6f
            start = run.index[0]
            end = run.index[-1]
            run_filtered = run[run.pi_norm > 0]
            # use the filtered version if it contains any points
            # otherwise use the unfiltered version to populate a
            # valid=False row
            if not run_filtered.empty:
                run = run_filtered
            ####################################################################
            # see commented changes
            result_dict = {
                "start": start,
                "end": end,
                "length": length,
                "run": r,
                "run_slope": 0,
                "run_slope_low": 0,
                "run_slope_high": 0,
                "max_neg_step": min(run.delta),
                "start_loss": 1,
                "inferred_start_loss": run.pi_norm.median(),  # changed from mean/Matt
                "inferred_end_loss": run.pi_norm.median(),  # changed from mean/Matt
                "slope_err": 10000,  # added high dummy start value for later logic/Matt
                "valid": False,
                "clean_event": run.clean_event.iloc[0],  # record of clean events to distiguisih
                                                         # from other breaks/Matt
                "run_loss_baseline": 0.0,  # loss from the polyfit over the soiling intercal/Matt
                ##############################################################
            }
            if len(run) > min_interval_length and run.pi_norm.sum() > 0:
                fit = theilslopes(run.pi_norm, run.day)
                fit_poly = np.poly1d(fit[0:2])
                result_dict["run_slope"] = fit[0]
                result_dict["run_slope_low"] = fit[2]
                result_dict["run_slope_high"] = min([0.0, fit[3]])
                result_dict["valid"] = True
                ########################################################
                # moved the following 2 line to the next section within conditional statement/Matt
                # result_dict['inferred_start_loss'] = fit_poly(start_day)
                # result_dict['inferred_end_loss'] = fit_poly(end_day)

                ####################################################
                # the following is moved here so median values are retained/Matt
                # for soiling inferrences when rejected fits occur

                result_dict["slope_err"] = (
                    result_dict["run_slope_high"] - result_dict["run_slope_low"]
                ) / abs(result_dict["run_slope"])

                if (result_dict["slope_err"] <= (max_relative_slope_error / 100.0)) & (
                        result_dict["run_slope"] < 0):
                    result_dict["inferred_start_loss"] = fit_poly(start_day)
                    result_dict["inferred_end_loss"] = fit_poly(end_day)
                    #############################################
                    # calculate loss over soiling interval per polyfit/matt
                    result_dict["run_loss_baseline"] = (
                        result_dict["inferred_start_loss"] - result_dict["inferred_end_loss"])

                    ###############################################

            result_list.append(result_dict)

        results = pd.DataFrame(result_list)

        if results.empty:
            raise NoValidIntervalError("No valid soiling intervals were found")

        """
        # Filter results for each interval,
        # setting invalid interval to slope of 0
        #moved above to line 356/Matt
        results['slope_err'] = (
            results.run_slope_high - results.run_slope_low)\
            / abs(results.run_slope)
        """
        ###############################################################
        # negative shifts are now used as breaks for soiling intervals/Matt
        # so new criteria for final filter to modify dataframe
        if neg_shift is True:
            warnings.warn("neg_shift = True was passed, for both Piecewise=True"
                          "and neg_shift=True cleaning_method choices should"
                          "be perfect_clean_complex or inferred_clean_complex")
            filt = ((results.run_slope > 0)
                    | (results.slope_err >= max_relative_slope_error / 100.0)
                    # |(results.max_neg_step <= -1.0 * max_negative_step)
                    )

            results.loc[filt, "run_slope"] = 0
            results.loc[filt, "run_slope_low"] = 0
            results.loc[filt, "run_slope_high"] = 0
            # only intervals that are now not valid are those that dont meet
            # the minimum inteval length or have no data
            # results.loc[filt, 'valid'] = False
        ##################################################################
        # original code below setting soiling intervals with extreme negative
        # shift to zero slopes, /Matt
        if neg_shift is False:
            filt = ((results.run_slope > 0)
                    | (results.slope_err >= max_relative_slope_error / 100.0)
                    | (results.max_neg_step <= -1.0 * max_negative_step)
                    # remove line 389, want to store data for inferred values
                    # for calculations below
                    # |results.loc[filt, 'valid'] = False
                    )
            results.loc[filt, "run_slope"] = 0
            results.loc[filt, "run_slope_low"] = 0
            results.loc[filt, "run_slope_high"] = 0
            # results.loc[filt, "valid"] = False

        # Calculate the next inferred start loss from next valid interval
        results["next_inferred_start_loss"] = np.clip(
            results[results.valid].inferred_start_loss.shift(-1), 0, 1)

        # Calculate the inferred recovery at the end of each interval
        ########################################################################
        # remove clipping on 'inferred_recovery' so absolute recovery can be
        # used in later step where clipping can be considered/Matt
        results["inferred_recovery"] = results.next_inferred_start_loss - results.inferred_end_loss

        ########################################################################
        # calculate beginning inferred shift (end of previous soiling period
        # to start of current period)/Matt
        results["prev_end"] = results[results.valid].inferred_end_loss.shift(1)
        # if the current interval starts with a clean event, the previous end
        # is a nan, and the current interval is valid then set prev_end=1
        results.loc[
            (results.clean_event is True) & (np.isnan(results.prev_end) & (results.valid is True)),
            "prev_end"] = 1  # clean_event or clean_event_detected
        results["inferred_begin_shift"] = results.inferred_start_loss - results.prev_end
        # if orginal shift detection was positive the shift should not be
        # negative due to fitting results
        results.loc[results.clean_event, "inferred_begin_shift"] = np.clip(
            results.inferred_begin_shift, 0, 1)
        #######################################################################

        if neg_shift is False:
            results.loc[filt, "valid"] = False

        if len(results[results.valid]) == 0:
            raise NoValidIntervalError("No valid soiling intervals were found")
        new_start = results.start.iloc[0]
        new_end = results.end.iloc[-1]
        pm_frame_out = daily_df[new_start:new_end]
        pm_frame_out = (
            pm_frame_out.reset_index().merge(results, how="left", on="run").set_index("date"))

        pm_frame_out["loss_perfect_clean"] = np.nan
        pm_frame_out["loss_inferred_clean"] = np.nan
        pm_frame_out["days_since_clean"] = (pm_frame_out.index - pm_frame_out.start).dt.days

        #######################################################################
        # new code for perfect and inferred clean with handling of/Matt
        # negative shifts and changepoints within soiling intervals
        # goes to line 563
        if (piecewise) | (neg_shift):
            ###################################################################
            pm_frame_out.inferred_begin_shift.bfill(inplace=True)
            pm_frame_out["forward_median"] = (
                pm_frame_out.pi.iloc[::-1].rolling(10, min_periods=5).median())
            prev_shift = 1
            soil_inferred_clean = []
            soil_perfect_clean = []
            day_start = -1
            start_infer = 1
            start_perfect = 1
            soil_infer = 1
            soil_perfect = 1
            total_down = 0
            shift = 0
            shift_perfect = 0
            begin_perfect_shifts = [0]
            begin_infer_shifts = [0]

            for date, rs, d, start_shift, changepoint, forward_median in zip(
                    pm_frame_out.index, pm_frame_out.run_slope, pm_frame_out.days_since_clean,
                    pm_frame_out.inferred_begin_shift, pm_frame_out.slope_change_event,
                    pm_frame_out.forward_median):
                new_soil = d - day_start
                day_start = d

                if new_soil <= 0:  # begin new soil period
                    if (start_shift == prev_shift) | (changepoint):  # no shift at
                        # a slope changepoint
                        shift = 0
                        shift_perfect = 0
                    else:
                        if (start_shift < 0) & (prev_shift < 0):  # (both negative) or
                            # downward shifts to start last 2 intervals
                            shift = 0
                            shift_perfect = 0
                            total_down = total_down + start_shift  # adding total downshifts
                            # to subtract from an eventual cleaning event
                        elif (start_shift > 0) & (prev_shift >= 0):  # (both positive) or
                            # cleanings start the last 2 intervals
                            shift = start_shift
                            shift_perfect = 1
                            total_down = 0
                        # add #####################3/27/24
                        elif (start_shift == 0) & (prev_shift >= 0):
                            shift = start_shift
                            shift_perfect = start_shift
                            total_down = 0
                        #############################################################
                        elif (start_shift >= 0) & (prev_shift < 0):  # cleaning starts the current
                            # interval but there was a previous downshift
                            shift = start_shift + total_down  # correct for the negative shifts
                            shift_perfect = shift  # dont set to one 1 if correcting for a
                            # downshift (debateable alternative set to 1)
                            total_down = 0
                        elif (start_shift < 0) & (prev_shift >= 0):
                            # negative shift starts the interval, previous shift was cleaning
                            shift = 0
                            shift_perfect = 0
                            total_down = start_shift
                    # check that shifts results in being at or above the median of
                    # the next 10 days of data
                    # this catches places where start points of polyfits were
                    # skewed below where data start
                    if (soil_infer + shift) < forward_median:
                        shift = forward_median - soil_infer
                    if (soil_perfect + shift_perfect) < forward_median:
                        shift_perfect = forward_median - soil_perfect

                    # append the daily soiling ratio to each modeled fit
                    begin_perfect_shifts.append(shift_perfect)
                    begin_infer_shifts.append(shift)
                    # clip to last value in case shift ends up negative
                    soil_infer = np.clip((soil_infer + shift), soil_infer, 1)
                    start_infer = soil_infer  # make next start value the last inferred value
                    soil_inferred_clean.append(soil_infer)
                    # clip to last value in case shift ends up negative
                    soil_perfect = np.clip((soil_perfect + shift_perfect), soil_perfect, 1)
                    start_perfect = soil_perfect
                    soil_perfect_clean.append(soil_perfect)
                    if changepoint is False:
                        prev_shift = start_shift  # assigned at new soil period

                elif new_soil > 0:  # within soiling period
                    # append the daily soiling ratio to each modeled fit
                    soil_infer = start_infer + rs * d
                    soil_inferred_clean.append(soil_infer)

                    soil_perfect = start_perfect + rs * d
                    soil_perfect_clean.append(soil_perfect)

            pm_frame_out["loss_inferred_clean"] = pd.Series(
                soil_inferred_clean, index=pm_frame_out.index)
            pm_frame_out["loss_perfect_clean"] = pd.Series(
                soil_perfect_clean, index=pm_frame_out.index)

            results["begin_perfect_shift"] = pd.Series(begin_perfect_shifts)
            results["begin_infer_shift"] = pd.Series(begin_infer_shifts)
        else:
            pm_frame_out['loss_perfect_clean'] = pm_frame_out.start_loss + \
                pm_frame_out.days_since_clean * pm_frame_out.run_slope
            # filling the flat intervals may need to be recalculated
            # for different assumptions
            pm_frame_out.loss_perfect_clean = pm_frame_out.loss_perfect_clean.fillna(1)
            # inferred_start_loss was set to the value from poly fit at the beginning of the
            # soiling interval
            pm_frame_out['loss_inferred_clean'] = pm_frame_out.inferred_start_loss + \
                pm_frame_out.days_since_clean * pm_frame_out.run_slope
            # filling the flat intervals may need to be recalculated
            # for different assumptions
            pm_frame_out.loss_inferred_clean = pm_frame_out.loss_inferred_clean.fillna(1)
        #######################################################################
        self.result_df = results
        self.analyzed_daily_df = pm_frame_out

    def _calc_monte(self, monte, method="half_norm_clean"):
        """
        Runs the Monte Carlo step of the SRR method. Calculates
        self.random_profiles, a list of the random soiling profiles realized in
        the calculation, and self.monte_losses, a list of the
        insolation-weighted soiling ratios associated with the realizations.

        Parameters
        ----------
        monte : int
            number of Monte Carlo simulations to run
        method : str, {'half_norm_clean', 'random_clean', 'perfect_clean',
             perfect_clean_complex,inferred_clean_complex} \
            default 'half_norm_clean'

            How to treat the recovery of each cleaning event

            * 'random_clean' - a random recovery between 0-100%,
               pair with piecewise=False and neg_shift=False
            * 'perfect_clean' - each cleaning event returns the performance
              metric to 1,
              pair with piecewise=False and neg_shift=False
            * 'half_norm_clean' - The starting point of each interval is taken
              randomly from a half normal distribution with its
              mode (mu) at 1 and
              its sigma equal to 1/3 * (1-b) where b is the intercept of the fit to
              the interval,
              pair with piecewise=False and neg_shift=False
            *'perfect_clean_complex' - each detected clean event returns the
              performance metric to 1 while negative shifts in the data or
              piecewise linear fits result in no cleaning,
              pair with piecewise=True and neg_shift=True
            *'inferred_clean_complex' - at each detected clean event the
              performance metric increases based on fits to the data while
              negative shifts in the data or piecewise linear fits result in no
              cleaning,
              pair with piecewise=True and neg_shift=True
        """

        # Raise a warning if there is >20% invalid data
        if ((method == "half_norm_clean") or (method == "random_clean")
                or (method == "perfect_clean_complex") or (method == "inferred_clean_complex")):
            valid_fraction = self.analyzed_daily_df["valid"].mean()
            if valid_fraction <= 0.8:
                warnings.warn('20% or more of the daily data is assigned to invalid soiling '
                              'intervals. This can be problematic with the "half_norm_clean" '
                              'and "random_clean" cleaning assumptions. Consider more permissive '
                              'validity criteria such as increasing "max_relative_slope_error" '
                              'and/or "max_negative_step" and/or decreasing '
                              '"min_interval_length". Alternatively, consider using '
                              'method="perfect_clean". For more info see '
                              'https://github.com/NREL/rdtools/issues/272')
        monte_losses = []
        random_profiles = []
        for _ in range(monte):
            results_rand = self.result_df.copy()
            df_rand = self.analyzed_daily_df.copy()
            # only really need this column from the original frame:
            df_rand = df_rand[["insol", "run"]]
            results_rand["run_slope"] = np.random.uniform(
                results_rand.run_slope_low, results_rand.run_slope_high)
            results_rand["run_loss"] = results_rand.run_slope * results_rand.length

            results_rand["end_loss"] = np.nan
            results_rand["start_loss"] = np.nan

            # Make groups that start with a valid interval and contain
            # subsequent invalid intervals
            group_list = []
            group = 0
            for x in results_rand.valid:
                if x:
                    group += 1
                group_list.append(group)

            results_rand["group"] = group_list

            # randomize the extent of the cleaning
            inter_start = 1.0
            delta_previous_run_loss = 0
            start_list = []
            if (method == "half_norm_clean") or (method == "random_clean"):
                # Randomize recovery of valid intervals only
                valid_intervals = results_rand[results_rand.valid].copy()
                valid_intervals["inferred_recovery"] = np.clip(
                    valid_intervals.inferred_recovery, 0, 1)
                valid_intervals["inferred_recovery"] = valid_intervals.inferred_recovery.fillna(
                    1.0)

                end_list = []
                for i, row in valid_intervals.iterrows():
                    start_list.append(inter_start)
                    end = inter_start + row.run_loss
                    end_list.append(end)

                    if method == "half_norm_clean":
                        # Use a half normal with the inferred clean at the
                        # 3sigma point
                        x = np.clip(end + row.inferred_recovery, 0, 1)
                        inter_start = 1 - abs(np.random.normal(0.0, (1 - x) / 3))
                    elif method == "random_clean":
                        inter_start = np.random.uniform(end, 1)

                # Update the valid rows in results_rand
                valid_update = pd.DataFrame()
                valid_update["start_loss"] = start_list
                valid_update["end_loss"] = end_list
                valid_update.index = valid_intervals.index
                results_rand.update(valid_update)

                # forward and back fill to note the limits of random constant
                # derate for invalid intervals
<<<<<<< HEAD
                results_rand["previous_end"] = results_rand.end_loss.ffill()
                results_rand["next_start"] = results_rand.start_loss.bfill()
=======
                results_rand['previous_end'] = \
                    results_rand.end_loss.ffill()
                results_rand['next_start'] = \
                    results_rand.start_loss.bfill()
>>>>>>> 16e23e6f

                # Randomly select random constant derate for invalid intervals
                # based on previous end and next beginning
                invalid_intervals = results_rand[~results_rand.valid].copy()
                # fill NaNs at beggining and end
                invalid_intervals['previous_end'] = \
                    invalid_intervals['previous_end'].fillna(1.0)
                invalid_intervals['next_start'] = \
                    invalid_intervals['next_start'].fillna(1.0)
                groups = set(invalid_intervals.group)
                replace_levels = []

                if len(groups) > 0:
                    for g in groups:
                        rows = invalid_intervals[invalid_intervals.group == g]
                        n = len(rows)
                        low = rows.iloc[0].previous_end
                        high = rows.iloc[0].next_start
                        level = np.random.uniform(low, high)
                        replace_levels.append(np.full(n, level))

                    # Update results rand with the invalid rows
                    replace_levels = np.concatenate(replace_levels)
                    invalid_update = pd.DataFrame()
                    invalid_update["start_loss"] = replace_levels
                    invalid_update.index = invalid_intervals.index
                    results_rand.update(invalid_update)

            elif method == "perfect_clean":
                for i, row in results_rand.iterrows():
                    start_list.append(inter_start)
                    end = inter_start + row.run_loss
                    inter_start = 1
                results_rand["start_loss"] = start_list
            ##################################################################
            # matt additions

            elif method == "perfect_clean_complex":
                for i, row in results_rand.iterrows():
                    if row.begin_perfect_shift > 0:
                        inter_start = np.clip(
                            (inter_start + row.begin_perfect_shift + delta_previous_run_loss),
                            end, 1)
                        delta_previous_run_loss = -1 * row.run_loss - row.run_loss_baseline
                    else:
                        delta_previous_run_loss = (
                            delta_previous_run_loss - 1 * row.run_loss - row.run_loss_baseline)
                        # inter_start=np.clip((inter_start+row.begin_shift+delta_previous_run_loss),0,1)
                    start_list.append(inter_start)
                    end = inter_start + row.run_loss

                    inter_start = end
                results_rand["start_loss"] = start_list

            elif method == "inferred_clean_complex":
                for i, row in results_rand.iterrows():
                    if row.begin_infer_shift > 0:
                        inter_start = np.clip(
                            (inter_start + row.begin_infer_shift + delta_previous_run_loss),
                            end, 1)
                        delta_previous_run_loss = -1 * row.run_loss - row.run_loss_baseline
                    else:
                        delta_previous_run_loss = (
                            delta_previous_run_loss - 1 * row.run_loss - row.run_loss_baseline)
                        # inter_start=np.clip((inter_start+row.begin_shift+delta_previous_run_loss),0,1)
                    start_list.append(inter_start)
                    end = inter_start + row.run_loss

                    inter_start = end
                results_rand["start_loss"] = start_list
            ###############################################

            else:
                raise ValueError("Invalid method specification")

            df_rand = (
                df_rand.reset_index().merge(results_rand, how="left", on="run").set_index("date"))
            df_rand["loss"] = np.nan
            df_rand["days_since_clean"] = (df_rand.index - df_rand.start).dt.days
            df_rand["loss"] = df_rand.start_loss + df_rand.days_since_clean * df_rand.run_slope

            df_rand["soil_insol"] = df_rand.loss * df_rand.insol

            soiling_ratio = (
                df_rand.soil_insol.sum() / df_rand.insol[~df_rand.soil_insol.isnull()].sum())
            monte_losses.append(soiling_ratio)
            random_profile = df_rand["loss"].copy()
            random_profile.name = "stochastic_soiling_profile"
            random_profiles.append(random_profile)

        self.random_profiles = random_profiles
        self.monte_losses = monte_losses

    #######################################################################
    # add neg_shift and piecewise to the following def/Matt
    def run(self, reps=1000, day_scale=13, clean_threshold="infer", trim=False,
            method="half_norm_clean", clean_criterion="shift", precip_threshold=0.01,
            min_interval_length=7, exceedance_prob=95.0, confidence_level=68.2, recenter=True,
            max_relative_slope_error=500.0, max_negative_step=0.05, outlier_factor=1.5,
            neg_shift=False, piecewise=False):
        """
        Run the SRR method from beginning to end.  Perform the stochastic rate
        and recovery soiling loss calculation. Based on the methods presented
        in Deceglie et al. "Quantifying Soiling Loss Directly From PV Yield"
        JPV 8(2) p547 2018.

        Parameters
        ----------
        reps : int, default 1000
            number of Monte Carlo realizations to calculate
        day_scale : int, default 13
            The number of days to use in rolling median for cleaning detection,
            and the maximum number of days of missing data to tolerate in a
            valid interval. An odd value is recommended.
        clean_threshold : float or 'infer', default 'infer'
            The fractional positive shift in rolling median for cleaning
            detection. Or specify 'infer' to automatically use outliers in the
            shift as the threshold.
        trim : bool, default False
            Whether to trim (remove) the first and last soiling intervals to
            avoid inclusion of partial intervals
        method : str, {'half_norm_clean', 'random_clean', 'perfect_clean',
             perfect_clean_complex,inferred_clean_complex} \
            default 'perfect_clean_complex'

            How to treat the recovery of each cleaning event

            * 'random_clean' - a random recovery between 0-100%,
               pair with piecewise=False and neg_shift=False
            * 'perfect_clean' - each cleaning event returns the performance
              metric to 1,
              pair with piecewise=False and neg_shift=False
            * 'half_norm_clean' - The starting point of each interval is taken
              randomly from a half normal distribution with its mode (mu) at 1 and
              its sigma equal to 1/3 * (1-b) where b is the intercept of the fit to
              the interval,
              pair with piecewise=False and neg_shift=False
            * 'perfect_clean_complex' - each detected clean event returns the
              performance metric to 1 while negative shifts in the data or
              piecewise linear fits result in no cleaning,
              pair with piecewise=True and neg_shift=True
            * 'inferred_clean_complex' - at each detected clean event the
              performance metric increases based on fits to the data while
              negative shifts in the data or piecewise linear fits result in no
              cleaning,
              pair with piecewise=True and neg_shift=True
        clean_criterion : str, {'shift', 'precip_and_shift', 'precip_or_shift', 'precip'} \
            default 'shift'
            The method of partitioning the dataset into soiling intervals

            * 'precip_and_shift' - rolling median shifts must coincide
              with precipitation to be a valid cleaning event.
            * 'precip_or_shift' - rolling median shifts and precipitation
              events are each sufficient on their own to be a cleaning event.
            * 'shift', only rolling median shifts are treated as cleaning events.
            * 'precip', only precipitation events are treated as cleaning events.
        precip_threshold : float, default 0.01
            The daily precipitation threshold for defining
            precipitation cleaning events.
            Units must be consistent with ``self.precipitation_daily``
        min_interval_length : int, default 7
            The minimum duration for an interval to be considered
            valid.  Cannot be less than 2 (days).
        exceedance_prob : float, default 95.0
            The probability level to use for exceedance value calculation in
            percent
        confidence_level : float, default 68.2
            The size of the confidence interval to return, in percent
        recenter : bool, default True
            Specify whether data is centered to normalized yield of 1 based on
            first year median
        max_relative_slope_error : float, default 500
            the maximum relative size of the slope confidence interval for an
            interval to be considered valid (percentage).
        max_negative_step : float, default 0.05
            The maximum magnitude of negative discrete steps allowed in an
            interval for the interval to be considered valid (units of
            normalized performance metric).
        outlier_factor : float, default 1.5
            The factor used in the Tukey fence definition of outliers for flagging positive shifts
            in the rolling median used for cleaning detection. A smaller value will cause more and
            smaller shifts to be classified as cleaning events.
        neg_shift : bool, default True
            where True results in additional subdividing of soiling intervals
            when negative shifts are found in the rolling median of the performance
            metric. Inferred corrections in the soiling fit are made at these
            negative shifts. False results in no additional subdivides of the
            data where excessive negative shifts can invalidate a soiling interval.
        piecewise : bool, default True
            where True results in each soiling interval of sufficient length
            being tested for significant fit improvement with 2 piecewise linear
            fits. If the criteria of significance is met the soiling interval is
            subdivided into the 2 separate intervals. False results in no
            piecewise fit being tested.

        Returns
        -------
        insolation_weighted_soiling_ratio : float
            P50 insolation-weighted soiling ratio based on stochastic rate and
            recovery analysis
        confidence_interval : numpy.array
            confidence interval (size specified by confidence_level) of
            insolation-weighted soiling ratio
        calc_info : dict
            * 'renormalizing_factor' - value used to recenter data
            * 'exceedance_level' - the insolation-weighted soiling ratio that
              was outperformed with probability of exceedance_prob
            * 'stochastic_soiling_profiles' - List of Pandas series
              corresponding to the Monte Carlo realizations of soiling ratio
              profiles
            * 'soiling_ratio_perfect_clean' - Pandas series of the soiling
              ratio during valid soiling intervals assuming perfect cleaning
              and P50 slopes
            * 'soiling_interval_summary' - Pandas dataframe summarizing the
              soiling intervals identified. The columns of the dataframe are
              as follows:

              +------------------------+----------------------------------------------+
              | Column Name            | Description                                  |
              +========================+==============================================+
              | 'start'                | Start timestamp of the soiling interval      |
              +------------------------+----------------------------------------------+
              | 'end'                  | End timestamp of the soiling interval        |
              +------------------------+----------------------------------------------+
              | 'soiling_rate'         | P50 Soiling rate for interval, in day^−1     |
              |                        | Negative value indicates soiling is          |
              |                        | occurring. E.g. a rate of −0.01 indicates 1% |
              |                        | soiling loss per day.                        |
              +------------------------+----------------------------------------------+
              | 'soiling_rate_low'     | Low edge of confidence interval for soiling  |
              |                        | rate for interval, in day^−1                 |
              +------------------------+----------------------------------------------+
              | 'soiling_rate_high'    | High edge of confidence interval for         |
              |                        | soiling rate for interval, in day^−1         |
              +------------------------+----------------------------------------------+
              | 'inferred_start_loss'  | Estimated performance metric at the start    |
              |                        | of the interval                              |
              +------------------------+----------------------------------------------+
              | 'inferred_end_loss'    | Estimated performance metric at the end      |
              |                        | of the interval                              |
              +------------------------+----------------------------------------------+
              | 'length'               | Number of days in the interval               |
              +------------------------+----------------------------------------------+
              | 'valid'                | Whether the interval meets the criteria to   |
              |                        | be treated as a valid soiling interval       |
              +------------------------+----------------------------------------------+

        """
        self._calc_daily_df(day_scale=day_scale, clean_threshold=clean_threshold,
                            recenter=recenter, clean_criterion=clean_criterion,
                            precip_threshold=precip_threshold, outlier_factor=outlier_factor,
                            neg_shift=neg_shift, piecewise=piecewise)

        self._calc_result_df(trim=trim, max_relative_slope_error=max_relative_slope_error,
                             max_negative_step=max_negative_step,
                             min_interval_length=min_interval_length, neg_shift=neg_shift,
                             piecewise=piecewise)

        self._calc_monte(reps, method=method)

        # Calculate the P50 and confidence interval
        half_ci = confidence_level / 2.0
        result = np.percentile(self.monte_losses,
                               [50, 50.0 - half_ci, 50.0 + half_ci, 100 - exceedance_prob])
        P_level = result[3]

        # Construct calc_info output
        ###############################################
        # add inferred_recovery, inferred_begin_shift /Matt
        ###############################################
        intervals_out = self.result_df[
            ["start", "end", "run_slope", "run_slope_low", "run_slope_high", "inferred_start_loss",
             "inferred_end_loss", "inferred_recovery", "inferred_begin_shift", "length", "valid"]
        ].copy()
        intervals_out.rename(columns={"run_slope": "soiling_rate",
                                      "run_slope_high": "soiling_rate_high",
                                      "run_slope_low": "soiling_rate_low"}, inplace=True)

        df_d = self.analyzed_daily_df
        # sr_perfect = df_d[df_d['valid']]['loss_perfect_clean']
        sr_perfect = df_d.loss_perfect_clean

        calc_info = {"exceedance_level": P_level, "renormalizing_factor": self.renorm_factor,
                     "stochastic_soiling_profiles": self.random_profiles,
                     "soiling_interval_summary": intervals_out,
                     "soiling_ratio_perfect_clean": sr_perfect}

        return (result[0], result[1:3], calc_info)


# more updates are needed for documentation but added additional inputs
# that are in srr.run /Matt
def soiling_srr(energy_normalized_daily, insolation_daily, reps=1000, precipitation_daily=None,
                day_scale=13, clean_threshold="infer", trim=False, method="half_norm_clean",
                clean_criterion="shift", precip_threshold=0.01, min_interval_length=7,
                exceedance_prob=95.0, confidence_level=68.2, recenter=True,
                max_relative_slope_error=500.0, max_negative_step=0.05, outlier_factor=1.5,
                neg_shift=False, piecewise=False):
    """
    Functional wrapper for :py:class:`~rdtools.soiling.SRRAnalysis`. Perform
    the stochastic rate and recovery soiling loss calculation. Based on the
    methods presented in Deceglie et al. JPV 8(2) p547 2018.

    Parameters
    ----------
    energy_normalized_daily : pandas.Series
        Daily performance metric (i.e. performance index, yield, etc.)
        Alternatively, the soiling ratio output of a soiling sensor (e.g. the
        photocurrent ratio between matched dirty and clean PV reference cells).
        In either case, data should be insolation-weighted daily aggregates.
    insolation_daily : pandas.Series
        Daily plane-of-array insolation corresponding to
        `energy_normalized_daily`. Arbitrary units.
    reps : int, default 1000
        number of Monte Carlo realizations to calculate
    precipitation_daily : pandas.Series, default None
        Daily total precipitation. Units ambiguous but should be the same as
        precip_threshold. Note default behavior of precip_threshold. (Ignored
        if ``clean_criterion='shift'``.)
    day_scale : int, default 13
        The number of days to use in rolling median for cleaning detection,
        and the maximum number of days of missing data to tolerate in a valid
        interval. An odd value is recommended.
    clean_threshold : float or 'infer', default 'infer'
        The fractional positive shift in rolling median for cleaning detection.
        Or specify 'infer' to automatically use outliers in the shift as the
        threshold.
    trim : bool, default False
        Whether to trim (remove) the first and last soiling intervals to avoid
        inclusion of partial intervals
    method : str, {'half_norm_clean', 'random_clean', 'perfect_clean',
         perfect_clean_complex,inferred_clean_complex} \
        default 'half_norm_clean'

        How to treat the recovery of each cleaning event

        * 'random_clean' - a random recovery between 0-100%,
           pair with piecewise=False and neg_shift=False
        * 'perfect_clean' - each cleaning event returns the performance
          metric to 1,
          pair with piecewise=False and neg_shift=False
        * 'half_norm_clean' - The starting point of each interval is taken
          randomly from a half normal distribution with its mode (mu) at 1 and
          its sigma equal to 1/3 * (1-b) where b is the intercept of the fit to
          the interval,
          pair with piecewise=False and neg_shift=False
        *'perfect_clean_complex' - each detected clean event returns the
          performance metric to 1 while negative shifts in the data or
          piecewise linear fits result in no cleaning,
          pair with piecewise=True and neg_shift=True
        *'inferred_clean_complex' - at each detected clean event the
          performance metric increases based on fits to the data while
          negative shifts in the data or piecewise linear fits result in no
          cleaning,
          pair with piecewise=True and neg_shift=True
    clean_criterion : str, {'shift', 'precip_and_shift', 'precip_or_shift', 'precip'} \
        default 'shift'
        The method of partitioning the dataset into soiling intervals

        * 'precip_and_shift' - rolling median shifts must coincide
          with precipitation to be a valid cleaning event.
        * 'precip_or_shift' - rolling median shifts and precipitation
          events are each sufficient on their own to be a cleaning event.
        * 'shift', only rolling median shifts are treated as cleaning events.
        * 'precip', only precipitation events are treated as cleaning events.
    precip_threshold : float, default 0.01
        The daily precipitation threshold for defining precipitation
        cleaning events. Units must be consistent with precip.
    min_interval_length : int, default 7
        The minimum duration, in days, for an interval to be considered
        valid.  Cannot be less than 2 (days).
    exceedance_prob : float, default 95.0
        the probability level to use for exceedance value calculation in
        percent
    confidence_level : float, default 68.2
        the size of the confidence interval to return, in percent
    recenter : bool, default True
        specify whether data is centered to normalized yield of 1 based on
        first year median
    max_relative_slope_error : float, default 500.0
        the maximum relative size of the slope confidence interval for an
        interval to be considered valid (percentage).
    max_negative_step : float, default 0.05
        The maximum magnitude of negative discrete steps allowed in an interval
        for the interval to be considered valid (units of normalized
        performance metric).
    outlier_factor : float, default 1.5
        The factor used in the Tukey fence definition of outliers for flagging positive shifts
        in the rolling median used for cleaning detection. A smaller value will cause more and
        smaller shifts to be classified as cleaning events.
    neg_shift : bool, default True
        where True results in additional subdividing of soiling intervals
        when negative shifts are found in the rolling median of the performance
        metric. Inferred corrections in the soiling fit are made at these
        negative shifts. False results in no additional subdivides of the
        data where excessive negative shifts can invalidate a soiling interval.
    piecewise : bool, default True
        where True results in each soiling interval of sufficient length
        being tested for significant fit improvement with 2 piecewise linear
        fits. If the criteria of significance is met the soiling interval is
        subdivided into the 2 separate intervals. False results in no
        piecewise fit being tested.

    Returns
    -------
    insolation_weighted_soiling_ratio : float
        P50 insolation weighted soiling ratio based on stochastic rate and
        recovery analysis
    confidence_interval : numpy.array
        confidence interval (size specified by ``confidence_level``) of
        degradation rate estimate
    calc_info : dict
        * 'renormalizing_factor' - value used to recenter data
        * 'exceedance_level' - the insolation-weighted soiling ratio that
          was outperformed with probability of exceedance_prob
        * 'stochastic_soiling_profiles' - List of Pandas series
          corresponding to the Monte Carlo realizations of soiling ratio
          profiles
        * 'soiling_ratio_perfect_clean' - Pandas series of the soiling
          ratio during valid soiling intervals assuming perfect cleaning
          and P50 slopes
        * 'soiling_interval_summary' - Pandas dataframe summarizing the
          soiling intervals identified. The columns of the dataframe are
          as follows:

          +------------------------+----------------------------------------------+
          | Column Name            | Description                                  |
          +========================+==============================================+
          | 'start'                | Start timestamp of the soiling interval      |
          +------------------------+----------------------------------------------+
          | 'end'                  | End timestamp of the soiling interval        |
          +------------------------+----------------------------------------------+
          | 'soiling_rate'         | P50 Soiling rate for interval, in day^−1     |
          |                        | Negative value indicates soiling is          |
          |                        | occurring. E.g. a rate of −0.01 indicates 1% |
          |                        | soiling loss per day.                        |
          +------------------------+----------------------------------------------+
          | 'soiling_rate_low'     | Low edge of confidence interval for soiling  |
          |                        | rate for interval, in day^−1                 |
          +------------------------+----------------------------------------------+
          | 'soiling_rate_high'    | High edge of confidence interval for         |
          |                        | soiling rate for interval, in day^−1         |
          +------------------------+----------------------------------------------+
          | 'inferred_start_loss'  | Estimated performance metric at the start    |
          |                        | of the interval                              |
          +------------------------+----------------------------------------------+
          | 'inferred_end_loss'    | Estimated performance metric at the end      |
          |                        | of the interval                              |
          +------------------------+----------------------------------------------+
          | 'length'               | Number of days in the interval               |
          +------------------------+----------------------------------------------+
          | 'valid'                | Whether the interval meets the criteria to   |
          |                        | be treated as a valid soiling interval       |
          +------------------------+----------------------------------------------+
    """

    srr = SRRAnalysis(energy_normalized_daily, insolation_daily,
                      precipitation_daily=precipitation_daily)

    sr, sr_ci, soiling_info = srr.run(
        reps=reps, day_scale=day_scale, clean_threshold=clean_threshold, trim=trim,
        method=method, clean_criterion=clean_criterion, precip_threshold=precip_threshold,
        min_interval_length=min_interval_length, exceedance_prob=exceedance_prob,
        confidence_level=confidence_level, recenter=recenter,
        max_relative_slope_error=max_relative_slope_error, max_negative_step=max_negative_step,
        outlier_factor=outlier_factor, neg_shift=neg_shift, piecewise=piecewise)
    return sr, sr_ci, soiling_info


def _count_month_days(start, end):
    """Return a dict of number of days between start and end
    (inclusive) in each month"""
    days = pd.date_range(start, end)
    months = [x.month for x in days]
    out_dict = {}
    for month in range(1, 13):
        out_dict[month] = months.count(month)

    return out_dict


def annual_soiling_ratios(stochastic_soiling_profiles, insolation_daily, confidence_level=68.2):
    """
    Return annualized soiling ratios and associated confidence intervals based
    on stochastic soiling profiles from SRR. Note that each year
    may be affected by previous years' profiles for all SRR cleaning
    assumptions (i.e. method) except perfect_clean.

    Parameters
    ----------
    stochastic_soiling_profiles : list
        List of pd.Series representing profile realizations from the SRR monte carlo.
        Typically ``soiling_interval_summary['stochastic_soiling_profiles']`` obtained with
        :py:func:`rdtools.soiling.soiling_srr` or :py:meth:`rdtools.soiling.SRRAnalysis.run`
    insolation_daily : pandas.Series
        Daily plane-of-array insolation with DatetimeIndex. Arbitrary units.
    confidence_level : float, default 68.2
        The size of the confidence interval to use in determining the
        upper and lower quantiles reported in the returned DataFrame.
        (The median is always included in the result.)

    Returns
    -------
    pandas.DataFrame
        DataFrame describing annual soiling rates.

        +------------------------+-------------------------------------------+
        | Column Name            | Description                               |
        +========================+===========================================+
        | 'year'                 | Calendar year                             |
        +------------------------+-------------------------------------------+
        | 'soiling_ratio_median' | The median insolation-weighted soiling    |
        |                        | ratio for the year                        |
        +------------------------+-------------------------------------------+
        | 'soiling_ratio_low'    | The lower edge of the confidence interval |
        |                        | for insolation-weighted soiling ratio for |
        |                        | the year                                  |
        +------------------------+-------------------------------------------+
        | 'soiling_ratio_high'   | The upper edge of the confidence interval |
        |                        | for insolation-weighted soiling ratio for |
        |                        | the year                                  |
        +------------------------+-------------------------------------------+
    """

    # Create a df with each realization as a column
    all_profiles = pd.concat(stochastic_soiling_profiles, axis=1)
    all_profiles = all_profiles.dropna()

    if not all_profiles.index.isin(insolation_daily.index).all():
        warnings.warn("The indexes of stochastic_soiling_profiles are not entirely "
                      "contained within the index of insolation_daily. Every day in "
                      "stochastic_soiling_profiles should be represented in "
                      "insolation_daily. This may cause erroneous results.")

    insolation_daily = insolation_daily.reindex(all_profiles.index)

    # Weight each day by insolation
    all_profiles_weighted = all_profiles.multiply(insolation_daily, axis=0)

    # Compute the insolation-weighted soiling ratio (IWSR) for each realization
    annual_insolation = insolation_daily.groupby(insolation_daily.index.year).sum()
    all_annual_weighted_sums = all_profiles_weighted.groupby(
        all_profiles_weighted.index.year
    ).sum()
    all_annual_iwsr = all_annual_weighted_sums.multiply(1 / annual_insolation, axis=0)

    annual_soiling = pd.DataFrame(
        {"soiling_ratio_median": all_annual_iwsr.quantile(0.5, axis=1),
         "soiling_ratio_low": all_annual_iwsr.quantile(0.5 - confidence_level / 2 / 100, axis=1),
         "soiling_ratio_high": all_annual_iwsr.quantile(0.5 + confidence_level / 2 / 100, axis=1),
         })
    annual_soiling.index.name = "year"
    annual_soiling = annual_soiling.reset_index()

    return annual_soiling


def monthly_soiling_rates(soiling_interval_summary, min_interval_length=14,
                          max_relative_slope_error=500.0, reps=100000, confidence_level=68.2):
    """
    Use Monte Carlo to calculate typical monthly soiling rates.
    Samples possible soiling rates from soiling rate confidence
    intervals associated with soiling intervals assuming a uniform
    distribution. Soiling intervals get samples proportionally
    to their overlap with each calendar month.

    Parameters
    ----------
    soiling_interval_summary : pandas.DataFrame
        DataFrame describing soiling intervals. Typically from
        ``soiling_info['soiling_interval_summary']`` obtained with
        :py:func:`rdtools.soiling.soiling_srr` or
        :py:meth:`rdtools.soiling.SRRAnalysis.run` Must have columns
        ``soiling_rate_high``, ``soiling_rate_low``, ``soiling_rate``,
        ``length``, ``valid``,``start``, and ``end``.

    min_interval_length : int, default 14
        The minimum number of days a soiling interval must contain to be
        included in the calculation. Similar to the same parameter in
        :py:func:`soiling_srr` and :py:meth:`SRRAnalysis.run` but with a
        more conservative default value as a
        starting point for monthly soiling rate analyses.

    max_relative_slope_error : float, default 500.0
        The maximum relative size of the slope confidence interval for an
        interval to be included in the calculation (percentage).

    reps : int, default 100000
        The number of Monte Carlo samples to take for each month.

    confidence_level : float, default 68.2
        The size of the confidence interval, as a percentage, to use
        in determining the upper and lower quantiles reported in the
        returned DataFrame. (The median is always included in the result.)

    Returns
    -------
    pandas.DataFrame
        DataFrame describing monthly soiling rates.

        +-----------------------+--------------------------------------------------+
        | Column Name           | Description                                      |
        +=======================+==================================================+
        | 'month'               | Integer month, January (1) to December (12)      |
        +-----------------------+--------------------------------------------------+
        | 'soiling_rate_median' | The median soiling rate for the month over       |
        |                       | the entire dataset, in units of day^−1.          |
        |                       | Negative value indicates soiling is occurring.   |
        |                       | E.g. a rate of −0.01 indicates 1% soiling loss   |
        |                       | per day.                                         |
        +-----------------------+--------------------------------------------------+
        | 'soiling_rate_low'    | The lower edge of the confidence interval        |
        |                       | for the monthly soiling rate in units of         |
        |                       | day^−1                                           |
        +-----------------------+--------------------------------------------------+
        | 'soiling_rate_high'   | The upper edge of the confidence interval        |
        |                       | for the monthly soiling rate in units of         |
        |                       | day^−1                                           |
        +-----------------------+--------------------------------------------------+
        | 'interval_count'      | The number of soiling intervals contributing     |
        |                       | to the monthly calculation. If only a few        |
        |                       | intervals contribute, the confidence interval    |
        |                       | is likely to underestimate the true uncertainty. |
        +-----------------------+--------------------------------------------------+
    """

    # filter to intervals of interest
    high = soiling_interval_summary["soiling_rate_high"]
    low = soiling_interval_summary["soiling_rate_low"]
    rate = soiling_interval_summary["soiling_rate"]
    rel_error = 100 * abs((high - low) / rate)
    intervals = soiling_interval_summary[
        (soiling_interval_summary["length"] >= min_interval_length)
        & (soiling_interval_summary["valid"]) & (rel_error <= max_relative_slope_error)].copy()

    # count the overlap of each interval with each month
    month_counts = []
    for _, row in intervals.iterrows():
        month_counts.append(_count_month_days(row["start"], row["end"]))

    # divy up the monte carlo reps based on overlap
    for month in range(1, 13):
        days_in_month = np.array([x[month] for x in month_counts])
        sample_col = f"samples_for_month_{month}"
        if days_in_month.sum() > 0:
            intervals[sample_col] = np.ceil(days_in_month / days_in_month.sum() * reps)
        else:
            intervals[sample_col] = 0
        intervals[sample_col] = intervals[sample_col].astype(int)

    # perform the monte carlo month by month
    ci_quantiles = [0.5 - confidence_level / 2 / 100, 0.5 + confidence_level / 2 / 100]
    monthly_rate_data = []
    relevant_interval_count = []
    for month in range(1, 13):
        rates = []
        sample_col = f"samples_for_month_{month}"

        relevant_intervals = intervals[intervals[sample_col] > 0]
        for _, row in relevant_intervals.iterrows():
            rates.append(np.random.uniform(
                    row["soiling_rate_low"], row["soiling_rate_high"], row[sample_col]))

        rates = [x for sublist in rates for x in sublist]

        if rates:
            monthly_rate_data.append(np.quantile(rates, [0.5, ci_quantiles[0], ci_quantiles[1]]))
        else:
            monthly_rate_data.append(np.array([np.nan] * 3))

        relevant_interval_count.append(len(relevant_intervals))
    monthly_rate_data = np.array(monthly_rate_data)

    # make a dataframe out of the results
    monthly_soiling_df = pd.DataFrame(
        data=monthly_rate_data,
        columns=["soiling_rate_median", "soiling_rate_low", "soiling_rate_high"])
    monthly_soiling_df.insert(0, "month", range(1, 13))
    monthly_soiling_df["interval_count"] = relevant_interval_count

    return monthly_soiling_df


class CODSAnalysis:
    """
    Container for the Combined Degradation and Soiling (CODS) algorithm
    for degradation and soiling loss analysis. Based on the
    method presented in [1]_.

    Parameters
    ----------
    energy_normalized_daily : pandas.Series
        Daily performance metric (i.e. performance index, yield, etc.)
        Index must be DatetimeIndex with daily frequency

    Attributes
    ----------
    pm : pandas.Series
        Equals `energy_normalized_daily`
    result_df : pandas.DataFrame with pandas datetimeindex
        Contains the columns/keys:

        +------------------------+----------------------------------------------+
        | Column Name            | Description                                  |
        +========================+==============================================+
        | 'soiling_ratio'        | soiling ratio (SR) (-)                       |
        +------------------------+----------------------------------------------+
        | 'soiling_rates'        | soiling rates (1/day)                        |
        +------------------------+----------------------------------------------+
        | 'cleaning_events'      | True at cleaning events                      |
        +------------------------+----------------------------------------------+
        | 'seasonal_component'   | seasonal component (SC)                      |
        +------------------------+----------------------------------------------+
        | 'degradation_trend'    | degradation trend (Rd)                       |
        +------------------------+----------------------------------------------+
        | 'total_model'          | the total model fit, i.e. SR * SC * Rd * rs, |
        |                        | where SR is the soiling ratio, SC is the     |
        |                        | seasonal component, Rd is the degradation    |
        |                        | trend, and rs is the residual shift, i.e.    |
        |                        | the mean of the residuals (adjusting the     |
        |                        | position of the model fit to the position of |
        |                        | the input data)                              |
        +------------------------+----------------------------------------------+
        | 'residuals'            | The residuals of the model fit, i.e.         |
        |                        | PI / (SR * SC * Rd)                          |
        +------------------------+----------------------------------------------+
        | 'SR_low'               | lower bound of 95 % conf. interval of SR     |
        +------------------------+----------------------------------------------+
        | 'SR_high'              | upper bound of 95 % conf. interval of SR     |
        +------------------------+----------------------------------------------+
        | 'rates_low'            | lower bound of 95 % conf. interval of        |
        |                        | soiling rates                                |
        +------------------------+----------------------------------------------+
        | 'rates_high'           | upper bound of 95 % conf. interval of        |
        |                        | soiling rates                                |
        +------------------------+----------------------------------------------+
        | 'bt_soiling_ratio'     | Bootstrapped estimate of soiling ratio (SR)  |
        +------------------------+----------------------------------------------+
        | 'bt_soiling_rates'     | Bootstrapped estimate of soiling rates       |
        +------------------------+----------------------------------------------+
        | 'seasonal_low'         | lower bound of 95 % conf. interval of        |
        |                        | seasonal component (SC)                      |
        +------------------------+----------------------------------------------+
        | 'seasonal_high'        | upper bound of 95 % conf. interval of        |
        |                        | seasonal component (SC)                      |
        +------------------------+----------------------------------------------+
        | 'model_high'           | upper bound of 95 % confidence interval of   |
        |                        | the model fit                                |
        +------------------------+----------------------------------------------+
        | 'model_low'            | lower bound of 95 % confidence interval of   |
        |                        | the model fit                                |
        +------------------------+----------------------------------------------+

    degradation : list
        List of linear degradation rate of system in %/year, lower and
        upper bound of 95% confidence interval
    soiling_loss : list
        List of average soiling losses over the time series in %, lower and
        upper bound of 95% confidence interval
    residual_shift : float
        Mean value of residuals. Multiply total model by this number for
        complete overlap with input pi
    RMSE : float
        Root Means Squared Error of total model vs input pi
    small_soiling_signal : bool
        Whether or not the signal is deemed too small to infer anything
        about it
    adf_res : list
        The results of an Augmented Dickey-Fuller test (telling whether the
        residuals are stationary or not)

    Raises
    ------
    ValueError
        If the performance metrix does not have daily index frequency

    References
    ----------
    .. [1] Skomedal, Å. and Deceglie, M. G., IEEE Journal of
       Photovoltaics, Sept. 2020. https://doi.org/10.1109/JPHOTOV.2020.3018219
    """

    def __init__(self, energy_normalized_daily):
        self.pm = energy_normalized_daily  # daily performance metric

        if np.isnan(self.pm.iloc[0]):
            first_keeper = self.pm.isna().idxmin()
            self.pm = self.pm.loc[first_keeper:]

        if self.pm.index.freq != "D":
            raise ValueError("Daily performance metric series must have "
                             "daily frequency (missing dates should be "
                             "represented by NaNs)")

    def iterative_signal_decomposition(
            self, order=("SR", "SC", "Rd"), degradation_method="YoY", max_iterations=18,
            cleaning_sensitivity=0.5, convergence_criterion=5e-3, pruning_iterations=1,
            clean_pruning_sensitivity=0.6, soiling_significance=0.75, process_noise=1e-4,
            renormalize_SR=None, ffill=True, clip_soiling=True, verbose=False):
        """
        Estimates the soiling losses and the degradation rate of a PV system
        based on its daily normalized energy, or daily Performance Index (PI).
        The underlying assumption is that the PI
        consists of a degradation trend, a seasonal component, and a soiling
        signal (defined as 1 if no soiling, decreasing with increasing soiling
        losses). I.e.: PI = degradation_trend * seasonal_component * soiling_ratio *
        residuals, or:

        .. math::

            PI = Rd * SC * SR * R

        The function has a heuristic for detecting whether the soiling signal is
        significant enough for soiling loss inference, which is based on the
        ratio between the spread in the soiling signal versus the spread in the
        residuals (defined by the 2.5th and 97.5th percentiles)

        * The degradation trend is obtained using the native RdTools Year-On-Year
          method [1]_.
        * The seasonal component is derived with statsmodels STL [2]_.
        * The soiling signal is derived with a Kalman Filter with a cleaning
          detection heuristic [3]_.

        Parameters
        ----------
        order : tuple, default ('SR', 'SC', 'Rd')
            Tuple containing 1 to 3 of the following strings 'SR' (soiling
            ratio), 'SC' (seasonal component), 'Rd' (degradation component),
            defining the order in which these components will be found during
            iterative decomposition
        degradation_method : string, default 'YoY'
            Either 'YoY' or 'STL'. If anything else, 'YoY' will be assumed.
            Decides whether to use the YoY method [3] for estimating the
            degradation trend (assumes linear trend), or the STL-method (does
            not assume linear trend). The latter is slower.
        max_iterations : int, default 18
            Max number of iterations to perform. Each iteration fits only one of the
            components, so three iterations are needed to fit all three components.
        cleaning_sensitivity : float, default .5
            Higher value gives lower cleaning event detection sensitivity.
            Should be between 0.1 and 2
        convergence_criterion : float, default 5e-3
            the relative change in the convergence metric required for
            convergence
        pruning_iterations : int, default 1
            Number of iterations when pruning (removing) cleaning events
        clean_pruning_sensitivity : float, default .6
            Sensitivity tuner that decides how easily a cleaning event is pruned
            (removed). Larger values means a smaller chance of pruning a given event.
            Should be between 0.1 and 2
        soiling_significance : float, default 0.75
            The minimum amplitude of the soiling signal relative to the amplitude of
            the residuals that is considered a significant soiling signal.
        process_noise : float, default 1e-4
            A Kalman Filter parameter that represents the expected amount of unmodeled
            variation in the process, the process being the variation in the
            performance index that is due to soiling, seasonality and degradation.
        renormalize_SR : float, default None
            If not none, defines the percentile for which the SR will be
            normalized to, based on the SR just after cleaning events
        ffill : bool, default True
            Whether to use forward fill (default) or backward fill before
            doing the rolling median for cleaning event detection
        clip_soiling : bool, default True
            Whether or not to clip the soiling ratio at max 1 and minimum 0.
        verbose : bool, default False
            If true, prints a progress report

        Returns
        -------
        df_out : pandas.DataFrame
            Dataframe that summarized the results of the iterative signal decomposition.
            Contains the followig columns:

            +------------------------+----------------------------------------------+
            | Column Name            | Description                                  |
            +========================+==============================================+
            | 'soiling_ratio'        | soiling ratio (SR) (-)                       |
            +------------------------+----------------------------------------------+
            | 'soiling_rates'        | soiling rates (1/day)                        |
            +------------------------+----------------------------------------------+
            | 'cleaning_events'      | True at cleaning events                      |
            +------------------------+----------------------------------------------+
            | 'seasonal_component'   | seasonal component (SC)                      |
            +------------------------+----------------------------------------------+
            | 'degradation_trend'    | degradation trend (Rd)                       |
            +------------------------+----------------------------------------------+
            | 'total_model'          | the total model fit, i.e. SR * SC * Rd * rs, |
            |                        | where SR is the soiling ratio, SC is the     |
            |                        | seasonal component, Rd is the degradation    |
            |                        | trend, and rs is the residual shift, i.e.    |
            |                        | the mean of the residuals (adjusting the     |
            |                        | position of the model fit to the position of |
            |                        | the input data)                              |
            +------------------------+----------------------------------------------+
            | 'residuals'            | The residuals of the model fit, i.e.         |
            |                        | PI / (SR * SC * Rd)                          |
            +------------------------+----------------------------------------------+

        results_dict: dict
            Dictionary with the following entries:

            +------------------------+----------------------------------------------+
            | Key                    | Description                                  |
            +========================+==============================================+
            | 'degradation'          | Linear degradation rate of system in %/year  |
            |                        | (float)                                      |
            +------------------------+----------------------------------------------+
            | 'soiling_loss'         | Average soiling losses over the time series  |
            |                        | in % (float)                                 |
            +------------------------+----------------------------------------------+
            | 'residual_shift'       | Mean value of residuals. Multiply total      |
            |                        | model by this number for complete overlap    |
            |                        | with input pi (float)                        |
            +------------------------+----------------------------------------------+
            | 'RMSE'                 | Root Means Squared Error of total model vs   |
            |                        | input pi (float)                             |
            +------------------------+----------------------------------------------+
            | 'small_soiling_signal' | Whether or not the signal is deemed too      |
            |                        | small to infer soiling ratio (bool)          |
            +------------------------+----------------------------------------------+
            | 'adf_res'              | The results of an Augmented Dickey-Fuller    |
            |                        | test (telling whether the residuals are      |
            |                        | stationary or not) (list)                    |
            +------------------------+----------------------------------------------+

        References
        ----------
        .. [1] Jordan, D.C., Deline, C., Kurtz, S.R., Kimball, G.M., Anderson, M.,
           2017. Robust PV Degradation Methodology and Application. IEEE J.
           Photovoltaics 1–7. https://doi.org/10.1109/JPHOTOV.2017.2779779

        .. [2] Deceglie, M.G., Micheli, L., Muller, M., 2018. Quantifying Soiling
           Loss Directly from PV Yield. IEEE J. Photovoltaics 8, 547–551.
           https://doi.org/10.1109/JPHOTOV.2017.2784682

        .. [3] Skomedal, Å. and Deceglie, M. G., IEEE Journal of
           Photovoltaics, Sept. 2020. https://doi.org/10.1109/JPHOTOV.2020.3018219
        """
        pi = self.pm.copy()
        if degradation_method == "STL" and "Rd" in order:
            order = tuple([c for c in order if c != "Rd"])

        if "SR" not in order:
            raise ValueError(
                "'SR' must be in argument 'order' " + "(e.g. order=['SR', 'SC', 'Rd']")
        n_steps = len(order)
        day = np.arange(len(pi))
        degradation_trend = [1]
        seasonal_component = [1]
        soiling_ratio = [1]
        soiling_dfs = []
        yoy_save = [0]
        residuals = pi.copy()
        residual_shift = 1
        convergence_metric = [_RMSE(pi, np.ones((len(pi),)))]

        # Find possible cleaning events based on the performance index
        ce, rm9 = _rolling_median_ce_detection(
            pi.index, pi, ffill=ffill, tuner=cleaning_sensitivity)
        pce = _collapse_cleaning_events(ce, rm9.diff().values, 5)

        small_soiling_signal, perfect_cleaning = False, True
        ic = 0  # iteration counter

        if verbose:
            print("It. nr\tstep\tRMSE\ttimer")
        if verbose:
            print("{:}\t- \t{:.5f}".format(ic, convergence_metric[ic]))
        while ic < max_iterations:
            t0 = time.time()
            ic += 1

            # Find soiling component
            if order[(ic - 1) % n_steps] == "SR":
                if ic > 2:  # Add possible cleaning events found by considering
                    # the residuals
                    pce = soiling_dfs[-1].cleaning_events.copy()
                    cleaning_sensitivity *= 1.2  # decrease sensitivity
                    ce, rm9 = _rolling_median_ce_detection(
                        pi.index, residuals, ffill=ffill, tuner=cleaning_sensitivity)
                    ce = _collapse_cleaning_events(ce, rm9.diff().values, 5)
                    pce[ce] = True
                    clean_pruning_sensitivity /= 1.1  # increase pruning sensitivity

                # Decompose input signal
                soiling_dummy = (
                    pi / degradation_trend[-1] / seasonal_component[-1] / residual_shift)

                # Run Kalman Filter for obtaining soiling component
                kdf, Ps = self._Kalman_filter_for_SR(
                    zs_series=soiling_dummy, clip_soiling=clip_soiling,
                    prescient_cleaning_events=pce, pruning_iterations=pruning_iterations,
                    clean_pruning_sensitivity=clean_pruning_sensitivity,
                    perfect_cleaning=perfect_cleaning, process_noise=process_noise,
                    renormalize_SR=renormalize_SR)
                soiling_ratio.append(kdf.soiling_ratio)
                soiling_dfs.append(kdf)

            # Find seasonal component
            if order[(ic - 1) % n_steps] == "SC":
                season_dummy = pi / soiling_ratio[-1]  # Decompose signal
                if season_dummy.isna().sum() > 0:
                    season_dummy.interpolate("linear", inplace=True)
                season_dummy = season_dummy.apply(np.log)  # Log transform
                # Run STL model
                STL_res = STL(
                    season_dummy, period=365, seasonal=999999, seasonal_deg=0, trend_deg=0,
                    robust=True, low_pass_jump=30, seasonal_jump=30, trend_jump=365).fit()
                # Smooth result
                smooth_season = lowess(
                    STL_res.seasonal.apply(np.exp), pi.index, is_sorted=True, delta=30,
                    frac=180 / len(pi), return_sorted=False)
                # Ensure periodic seaonal component
                seasonal_comp = _force_periodicity(smooth_season, season_dummy.index, pi.index)
                seasonal_component.append(seasonal_comp)
                if degradation_method == "STL":  # If not YoY
                    deg_trend = pd.Series(index=pi.index, data=STL_res.trend.apply(np.exp))
                    degradation_trend.append(deg_trend / deg_trend.iloc[0])
                    yoy_save.append(RdToolsDeg.degradation_year_on_year(
                            degradation_trend[-1], uncertainty_method=None))

            # Find degradation component
            if order[(ic - 1) % n_steps] == "Rd":
                # Decompose signal
                trend_dummy = pi / seasonal_component[-1] / soiling_ratio[-1]
                # Run YoY
                yoy = RdToolsDeg.degradation_year_on_year(trend_dummy, uncertainty_method=None)
                # Convert degradation rate to trend
                degradation_trend.append(
                    pd.Series(index=pi.index, data=(1 + day * yoy / 100 / 365.0)))
                yoy_save.append(yoy)

            # Combine and calculate residual flatness
            total_model = degradation_trend[-1] * seasonal_component[-1] * soiling_ratio[-1]
            residuals = pi / total_model
            residual_shift = residuals.mean()
            total_model *= residual_shift
            convergence_metric.append(_RMSE(pi, total_model))

            if verbose:
                print("{:}\t{:}\t{:.5f}\t\t\t{:.1f} s".format(
                    ic, order[(ic - 1) % n_steps], convergence_metric[-1], time.time() - t0))

            # Convergence happens if there is no improvement in RMSE from one
            # step to the next
            if ic >= n_steps:
                relative_improvement = (convergence_metric[-n_steps - 1] - convergence_metric[-1]
                                        ) / convergence_metric[-n_steps - 1]
                if perfect_cleaning and (ic >= max_iterations / 2 or
                                         relative_improvement < convergence_criterion):
                    # From now on, do not assume perfect cleaning
                    perfect_cleaning = False
                    # Reorder to ensure SR first
                    order = tuple(
                        [order[(i + n_steps - 1 - (ic - 1) % n_steps) % n_steps]
                         for i in range(n_steps)])
                    change_point = ic
                    if verbose:
                        print("Now not assuming perfect cleaning")
                elif not perfect_cleaning and (
                    ic >= max_iterations
                    or (ic >= change_point + n_steps
                        and relative_improvement < convergence_criterion)):
                    if verbose:
                        if relative_improvement < convergence_criterion:
                            print("Convergence reached.")
                        else:
                            print("Max iterations reached.")
                    ic = max_iterations

        # Initialize output DataFrame
        df_out = pd.DataFrame(
            index=pi.index,
            columns=[
                "soiling_ratio", "soiling_rates", "cleaning_events", "seasonal_component",
                "degradation_trend", "total_model", "residuals"])

        # Save values
        df_out.seasonal_component = seasonal_component[-1]
        df_out.degradation_trend = degradation_trend[-1]
        degradation = yoy_save[-1]
        final_kdf = soiling_dfs[-1]
        df_out.soiling_ratio = final_kdf.soiling_ratio
        df_out.soiling_rates = final_kdf.soiling_rates
        df_out.cleaning_events = final_kdf.cleaning_events

        # Calculate soiling loss in %
        soiling_loss = (1 - df_out.soiling_ratio).mean() * 100

        # Total model
        df_out.total_model = (
            df_out.soiling_ratio * df_out.seasonal_component * df_out.degradation_trend)
        df_out.residuals = pi / df_out.total_model
        residual_shift = df_out.residuals.mean()
        df_out.total_model *= residual_shift
        RMSE = _RMSE(pi, df_out.total_model)
        adf_res = adfuller(df_out.residuals.dropna(), regression="ctt", autolag=None)
        if verbose:
            print("p-value for the H0 that there is a unit root in the"
                  + "residuals (using the Augmented Dickey-fuller test):"
                  + "{:.3e}".format(adf_res[1]))

        # Check size of soiling signal vs residuals
        SR_amp = float(np.diff(df_out.soiling_ratio.quantile([0.1, 0.9])))
        residuals_amp = float(np.diff(df_out.residuals.quantile([0.1, 0.9])))
        soiling_signal_strength = SR_amp / residuals_amp
        if soiling_signal_strength < soiling_significance:
            if verbose:
                print("Soiling signal is small relative to the noise")
            small_soiling_signal = True
            df_out.SR_high = 1.0
            df_out.SR_low = 1.0 - SR_amp

        # Set up results dictionary
        results_dict = dict(degradation=degradation, soiling_loss=soiling_loss,
                            residual_shift=residual_shift, RMSE=RMSE,
                            small_soiling_signal=small_soiling_signal, adf_res=adf_res)

        return df_out, results_dict

<<<<<<< HEAD
    def run_bootstrap(
            self, reps=512, confidence_level=68.2, degradation_method="YoY", process_noise=1e-4,
            order_alternatives=(("SR", "SC", "Rd"), ("SC", "SR", "Rd")),
            cleaning_sensitivity_alternatives=(0.25, 0.75),
            clean_pruning_sensitivity_alternatives=(1 / 1.5, 1.5),
            forward_fill_alternatives=(True, False), verbose=False, **kwargs):
        """
=======
    def run_bootstrap(self,
                      reps=512,
                      confidence_level=68.2,
                      degradation_method='YoY',
                      process_noise=1e-4,
                      order_alternatives=(('SR', 'SC', 'Rd'),
                                          ('SC', 'SR', 'Rd')),
                      cleaning_sensitivity_alternatives=(.25, .75),
                      clean_pruning_sensitivity_alternatives=(1/1.5, 1.5),
                      forward_fill_alternatives=(True, False),
                      verbose=False,
                      bootstrap_seed=None,
                      **kwargs):
        '''
>>>>>>> 16e23e6f
        Bootstrapping of CODS algorithm for uncertainty analysis, inherently accounting
        for model and parameter choices.

        First, calls on :py:func:`iterative_signal_decomposition` to fit N different
        models. Next, bootstrap samples are generated based on these N initial model fits.
        Each bootstrap sample is generated by bootstrapping the residuals of
        the respective model fit, using circular block
        bootstrapping, then multiplying these new residuals back onto the
        model. Then, for each bootstrap sample, model parameters are randomly
        chosen and the CODS model is fit to the bootstrapped signal.
        The seasonal component is perturbed randomly and
        divided out, so as to capture its uncertainty. In the end,
        confidence intervals are calulated based on the percentile levels of the
        collection of bootstrapped model fits.
        The returned soiling ratio and rates are based on
        the best fit of the initial N models. See [1]_ for more details.

        Parameters
        ----------
        reps : int, default 512,
            Number of bootstrap realizations to be run
            minimum N, where N is the possible combinations of model
            alternatives defined by possible combination of order_alternatives,
            cleaning_sensitivity_alternatives, clean_pruning_sensitivity_alternatives and
            forward_fill_alternatives.
        confidence_level : float, default 68.2
            The size of the confidence intervals to return, in percent
        degradation_method : string, default 'YoY'
            Either 'YoY' or 'STL'. If anything else, 'YoY' will be assumed.
            Decides whether to use the YoY method [3] for estimating the
            degradation trend (assumes linear trend), or the STL-method (does
            not assume linear trend). The latter is slower.
        order_alternatives : tuple of tuples, default (('SR', 'SC', 'Rd'), ('SC', 'SR', 'Rd'))
            Component estimation orders that will be tested during initial
            model fitting.
        cleaning_sensitivity_alternatives : tuple, default (.25, .75)
            Detection tuner values that will be tested during initial fitting.
            Length must be >= 1. First and last values define limits of values
            that will be used during bootstrapping.
        clean_pruning_sensitivity_alternatives : tuple, default (1/1.5, 1.5)
            Pruning tuner values that will be tested during initial fitting.
            Length must be >= 1. First and last values define limits of values
            that will be used during bootstrapping.
        forward_fill_alternatives : tuple, default (True, False)
            Forward fill values that will be tested during initial fitting.
        verbose : bool, default False
            Wheter or not to print information about progress
        bootstrap_seed: {Generator, RandomState, int}, default None
            Seed passed to CircularBlockBootstrap use to ensure reproducable results.
            If an int, passes the value to value to ``np.random.default_rng``.
            If None (default), a fresh Generator is constructed with system-provided entropy.
        **kwargs
            Keyword arguments that are passed on to
            :py:func:`iterative_signal_decomposition`

        Returns
        -------
        result_df : pandas.DataFrame with pandas datetimeindex
            Contains the columns/keys:

            +------------------------+----------------------------------------------+
            | Column Name            | Description                                  |
            +========================+==============================================+
            | 'soiling_ratio'        | soiling ratio (SR) (-)                       |
            +------------------------+----------------------------------------------+
            | 'soiling_rates'        | soiling rates (1/day)                        |
            +------------------------+----------------------------------------------+
            | 'cleaning_events'      | True at cleaning events                      |
            +------------------------+----------------------------------------------+
            | 'seasonal_component'   | seasonal component (SC)                      |
            +------------------------+----------------------------------------------+
            | 'degradation_trend'    | degradation trend (Rd)                       |
            +------------------------+----------------------------------------------+
            | 'total_model'          | the total model fit, i.e. SR * SC * Rd * rs, |
            |                        | where SR is the soiling ratio, SC is the     |
            |                        | seasonal component, Rd is the degradation    |
            |                        | trend, and rs is the residual shift, i.e.    |
            |                        | the mean of the residuals (adjusting the     |
            |                        | position of the model fit to the position of |
            |                        | the input data)                              |
            +------------------------+----------------------------------------------+
            | 'residuals'            | The residuals of the model fit, i.e.         |
            |                        | PI / (SR * SC * Rd)                          |
            +------------------------+----------------------------------------------+
            | 'SR_low'               | lower bound of 95 % conf. interval of SR     |
            +------------------------+----------------------------------------------+
            | 'SR_high'              | upper bound of 95 % conf. interval of SR     |
            +------------------------+----------------------------------------------+
            | 'rates_low'            | lower bound of 95 % conf. interval of        |
            |                        | soiling rates                                |
            +------------------------+----------------------------------------------+
            | 'rates_high'           | upper bound of 95 % conf. interval of        |
            |                        | soiling rates                                |
            +------------------------+----------------------------------------------+
            | 'bt_soiling_ratio'     | Bootstrapped estimate of soiling ratio (SR)  |
            +------------------------+----------------------------------------------+
            | 'bt_soiling_rates'     | Bootstrapped estimate of soiling rates       |
            +------------------------+----------------------------------------------+
            | 'seasonal_low'         | lower bound of 95 % conf. interval of        |
            |                        | seasonal component (SC)                      |
            +------------------------+----------------------------------------------+
            | 'seasonal_high'        | upper bound of 95 % conf. interval of        |
            |                        | seasonal component (SC)                      |
            +------------------------+----------------------------------------------+
            | 'model_high'           | upper bound of 95 % confidence interval of   |
            |                        | the model fit                                |
            +------------------------+----------------------------------------------+
            | 'model_low'            | lower bound of 95 % confidence interval of   |
            |                        | the model fit                                |
            +------------------------+----------------------------------------------+

        degradation : list
            List of linear degradation rate of system in %/year, lower and
            upper bound of confidence interval.
        soiling_loss : list
            List of average soiling losses over the time series in %, lower and
            upper bound of confidence interval.

        References
        ----------
        .. [1] Skomedal, Å. and Deceglie, M. G., IEEE Journal of
           Photovoltaics, Sept. 2020. https://doi.org/10.1109/JPHOTOV.2020.3018219
        """
        pi = self.pm.copy()

        # ###################### #
        # ###### STAGE 1 ####### #
        # ###################### #

        # Generate combinations of model parameter alternatives
        parameter_alternatives = [
            order_alternatives, cleaning_sensitivity_alternatives,
            clean_pruning_sensitivity_alternatives, forward_fill_alternatives]
        index_list = list(itertools.product([0, 1], repeat=len(parameter_alternatives)))
        combination_of_parameters = [
            [parameter_alternatives[j][indexes[j]] for j in range(len(parameter_alternatives))]
            for indexes in index_list]
        nr_models = len(index_list)
        bootstrap_samples_list, list_of_df_out, results = [], [], []

        # Check boostrap number
        if reps % nr_models != 0:
            reps += nr_models - reps % nr_models

        if verbose:
            print("Initially fitting {:} models".format(nr_models))
        t00 = time.time()
        # For each combination of model parameter alternatives, fit one model:
        for c, (order, dt, pt, ff) in enumerate(combination_of_parameters):
            try:
                df_out, result_dict = self.iterative_signal_decomposition(
                    max_iterations=18, order=order, clip_soiling=True, cleaning_sensitivity=dt,
                    pruning_iterations=1, clean_pruning_sensitivity=pt,
                    process_noise=process_noise, ffill=ff, degradation_method=degradation_method,
                    **kwargs)

                # Save results
                list_of_df_out.append(df_out)
                results.append(result_dict)
                adf = result_dict["adf_res"]
                # If we can reject the null-hypothesis that there is a unit
                # root in the residuals:
                if adf[1] < 0.05:
                    # ... generate bootstrap samples based on the fit:
                    bootstrap_samples_list.append(
                        _make_time_series_bootstrap_samples(
<<<<<<< HEAD
                            pi, df_out.total_model, sample_nr=int(reps / nr_models)))
=======
                            pi, df_out.total_model,
                            sample_nr=int(reps / nr_models),
                            bootstrap_seed=bootstrap_seed))
>>>>>>> 16e23e6f

                # Print progress
                if verbose:
                    _progressBarWithETA(c + 1, nr_models, time.time() - t00, bar_length=30)
            except ValueError as ex:
                print(ex)

        # Revive results
        adfs = np.array([(r["adf_res"][0] if r["adf_res"][1] < 0.05 else 0) for r in results])
        RMSEs = np.array([r["RMSE"] for r in results])
        SR_is_one_fraction = np.array([(df.soiling_ratio == 1).mean() for df in list_of_df_out])
        small_soiling_signal = [r["small_soiling_signal"] for r in results]

        # Calculate weights
        weights = 1 / RMSEs / (1 + SR_is_one_fraction)
        weights /= np.sum(weights)

        # Save sensitivities and weights for initial model fits
        _parameters_n_weights = pd.concat(
            [pd.DataFrame(combination_of_parameters), pd.Series(RMSEs),
             pd.Series(SR_is_one_fraction), pd.Series(weights), pd.Series(small_soiling_signal)],
            axis=1, ignore_index=True)

        if verbose:  # Print summary
            _parameters_n_weights.columns = [
                "order", "dt", "pt", "ff", "RMSE", "SR==1", "weights", "small_soiling_signal"]
            if verbose:
                print("\n", _parameters_n_weights)

        # Check if data is decomposable
        if np.sum(adfs == 0) > nr_models / 2:
            raise RuntimeError(
                "Test for stationary residuals (Augmented Dickey-Fuller"
                + " test) not passed in half  of the instances:\nData not"
                + " decomposable.")

        # Save best model
        self.initial_fits = [df for df in list_of_df_out]
        result_df = list_of_df_out[np.argmax(weights)]

        # If more than half of the model fits indicate small soiling signal,
        # don't do bootstrapping
        if np.sum(small_soiling_signal) > nr_models / 2:
            self.result_df = result_df
            self.residual_shift = results[np.argmax(weights)]["residual_shift"]
            YOY = RdToolsDeg.degradation_year_on_year(pi)
            self.degradation = [YOY[0], YOY[1][0], YOY[1][1]]
            self.soiling_loss = [0, 0, (1 - result_df.soiling_ratio).mean()]
            self.small_soiling_signal = True
            self.errors = (
                "Soiling signal is small relative to the noise. "
                "Iterative decomposition not possible. "
                "Degradation found by RdTools YoY."
            )
            warnings.warn(self.errors)
            return self.result_df, self.degradation, self.soiling_loss
        self.small_soiling_signal = False

        # Aggregate all bootstrap samples
        all_bootstrap_samples = pd.concat(bootstrap_samples_list, axis=1, ignore_index=True)

        # Seasonal samples are generated from previously fitted seasonal
        # components, by perturbing amplitude and phase shift
        # Number of samples per fit:
        sample_nr = int(reps / nr_models)
        list_of_SCs = [
            list_of_df_out[m].seasonal_component for m in range(nr_models) if weights[m] > 0]
        seasonal_samples = _make_seasonal_samples(
            list_of_SCs, sample_nr=sample_nr, min_multiplier=0.8, max_multiplier=1.75,
            max_shift=30)

        # ###################### #
        # ###### STAGE 2 ####### #
        # ###################### #

        if verbose and reps > 0:
            print("\nBootstrapping for uncertainty analysis",
                  "({:} realizations):".format(reps))
        order = ("SR", "SC" if degradation_method == "STL" else "Rd")
        t0 = time.time()
        bt_kdfs, bt_SL, bt_deg, parameters, adfs, RMSEs, SR_is_1, rss, errors = (
            [], [], [], [], [], [], [], [], ["Bootstrapping errors"])
        for b in range(reps):
            try:
                # randomly choose model sensitivities
                dt = np.random.uniform(parameter_alternatives[1][0], parameter_alternatives[1][-1])
                pt = np.random.uniform(parameter_alternatives[2][0], parameter_alternatives[2][-1])
                pn = np.random.uniform(process_noise / 1.5, process_noise * 1.5)
                renormalize_SR = np.random.choice([None, np.random.uniform(0.5, 0.95)])
                ffill = np.random.choice([True, False])
                parameters.append([dt, pt, pn, renormalize_SR, ffill])

                # Sample to infer soiling from
                bootstrap_sample = all_bootstrap_samples[b] / seasonal_samples[b]

                # Set up a temprary instance of the CODSAnalysis object
                temporary_cods_instance = CODSAnalysis(bootstrap_sample)

                # Do Signal decomposition for soiling and degradation component
                kdf, results_dict = temporary_cods_instance.iterative_signal_decomposition(
                    max_iterations=4, order=order, clip_soiling=True, cleaning_sensitivity=dt,
                    pruning_iterations=1, clean_pruning_sensitivity=pt, process_noise=pn,
                    renormalize_SR=renormalize_SR, ffill=ffill,
                    degradation_method=degradation_method, **kwargs)

                # If we can reject the null-hypothesis that there is a unit
                # root in the residuals:
                if results_dict["adf_res"][1] < 0.05:  # Save the results
                    bt_kdfs.append(kdf)
                    adfs.append(results_dict["adf_res"][0])
                    RMSEs.append(results_dict["RMSE"])
                    bt_deg.append(results_dict["degradation"])
                    bt_SL.append(results_dict["soiling_loss"])
                    rss.append(results_dict["residual_shift"])
                    SR_is_1.append((kdf.soiling_ratio == 1).mean())
                else:
                    seasonal_samples.drop(columns=[b], inplace=True)

            except ValueError as ve:
                seasonal_samples.drop(columns=[b], inplace=True)
                errors.append([b, ve])

            # Print progress
            if verbose:
                _progressBarWithETA(b + 1, reps, time.time() - t0, bar_length=30)

        # Reweight and save weights
        weights = 1 / np.array(RMSEs) / (1 + np.array(SR_is_1))
        weights /= np.sum(weights)
        self._parameters_n_weights = pd.concat(
            [pd.DataFrame(parameters), pd.Series(RMSEs), pd.Series(adfs),
             pd.Series(SR_is_1), pd.Series(weights)], axis=1, ignore_index=True)
        self._parameters_n_weights.columns = [
            "dt", "pt", "pn", "RSR", "ffill", "RMSE", "ADF", "SR==1", "weights"]

        # ###################### #
        # ###### STAGE 3 ####### #
        # ###################### #

        # Set confidence interval edge quantile levels
        ci_low_edge = (50 - confidence_level / 2) / 100
        ci_high_edge = (50 + confidence_level / 2) / 100

        # Concatenate boostrap model fits
        concat_tot_mod = pd.concat([kdf.total_model for kdf in bt_kdfs], axis=1)
        concat_SR = pd.concat([kdf.soiling_ratio for kdf in bt_kdfs], axis=1)
        concat_r_s = pd.concat([kdf.soiling_rates for kdf in bt_kdfs], axis=1)
        concat_ce = pd.concat([kdf.cleaning_events for kdf in bt_kdfs], axis=1)

        # Find confidence intervals for SR and soiling rates
        df_out["SR_low"] = concat_SR.quantile(ci_low_edge, 1)
        df_out["SR_high"] = concat_SR.quantile(ci_high_edge, 1)
        df_out["rates_low"] = concat_r_s.quantile(ci_low_edge, 1)
        df_out["rates_high"] = concat_r_s.quantile(ci_high_edge, 1)

        # Save best estimate and bootstrapped estimates of SR and soiling rates
        df_out.soiling_ratio = df_out.soiling_ratio.clip(lower=0, upper=1)
        df_out.loc[df_out.soiling_ratio.diff() == 0, "soiling_rates"] = 0
        df_out["bt_soiling_ratio"] = (concat_SR * weights).sum(1)
        df_out["bt_soiling_rates"] = (concat_r_s * weights).sum(1)

        # Set probability of cleaning events
        df_out.cleaning_events = (concat_ce * weights).sum(1)

        # Find degradation rates
        self.degradation = [
            np.dot(bt_deg, weights), np.quantile(bt_deg, ci_low_edge),
            np.quantile(bt_deg, ci_high_edge)]
        df_out.degradation_trend = 1 + np.arange(len(pi)) * self.degradation[0] / 100 / 365.0

        # Soiling losses
        self.soiling_loss = [
            np.dot(bt_SL, weights), np.quantile(bt_SL, ci_low_edge),
            np.quantile(bt_SL, ci_high_edge)]

        # Save "confidence intervals" for seasonal component
        df_out.seasonal_component = (seasonal_samples * weights).sum(1)
        df_out["seasonal_low"] = seasonal_samples.quantile(ci_low_edge, 1)
        df_out["seasonal_high"] = seasonal_samples.quantile(ci_high_edge, 1)

        # Total model with confidence intervals
        df_out.total_model = (
            df_out.degradation_trend * df_out.seasonal_component * df_out.soiling_ratio)
        df_out["model_low"] = concat_tot_mod.quantile(ci_low_edge, 1)
        df_out["model_high"] = concat_tot_mod.quantile(ci_high_edge, 1)

        # Residuals and residual shift
        df_out.residuals = pi / df_out.total_model
        self.residual_shift = df_out.residuals.mean()
        df_out.total_model *= self.residual_shift
        self.RMSE = _RMSE(pi, df_out.total_model)
        self.adf_results = adfuller(df_out.residuals.dropna(), regression="ctt", autolag=None)
        self.result_df = df_out
        self.errors = errors

        if verbose:
            print("\nFinal RMSE: {:.5f}".format(self.RMSE))
            if len(self.errors) > 1:
                print(self.errors)

        return self.result_df, self.degradation, self.soiling_loss

    def _Kalman_filter_for_SR(
            self, zs_series, process_noise=1e-4, zs_std=0.05, rate_std=0.005,
            max_soiling_rates=0.0005, pruning_iterations=1, clean_pruning_sensitivity=0.6,
            renormalize_SR=None, perfect_cleaning=False, prescient_cleaning_events=None,
            clip_soiling=True, ffill=True):
        """
        A function for estimating the underlying Soiling Ratio (SR) and the
        rate of change of the SR (the soiling rate), based on a noisy time series
        of daily (corrected) normalized energy using a Kalman Filter (KF). See
        [1]_ for more details on Kalman Filters.

        Parameters
        ----------
        zs_series : pandas.Series
            Time series of daily normalized energy. Ideally corrected for degradation
            and seasonality
        process_noise : float, default 1e-4
            Represents the expected amount of unmodeled variation in the process itself
        zs_std : float, default 0.05
            Represents the expected variation in the zs_series
        rate_std : float, default 0.005
            Represents the expected variation in the rate of change of the zs_series
        max_soiling_rates : float, default 0.0005
            Represents the maximum allowed positive soiling rate (when soiling is removed)
        pruning_iterations : int, default 1
            Number of iterations when pruning (removing) cleaning events
        clean_pruning_sensitivity : float, default 0.6
            Sensitivity tuner that decides how easily a cleaning event is pruned
            (removed). Larger values means a smaller chance of pruning a given event.
        renormalize_SR : float or None, default None
            Quantile (of subsequent zs_series-values after cleaning events) for which
            to normalize SR against.
        perfect_cleaning : bool, default False
            Whether or not to assume perfect cleaning, i.e. SR = 1 after every
            cleaning event
        prescient_cleaning_events : list, pandas.Series, or None, default None
            List of "known" cleaning events that is passed on to the algorithm
        clip_soiling : bool, default True
            Whether or not to clip SR at a maximum value of 1
        ffill : bool, default True
            Whether to forward fill missing values when detecting cleaning events.

        Returns
        -------
        dfk : pandas.DataFrame
            Results of the Kalman Filter process. Contains the followig columns:

            +------------------------+----------------------------------------------+
            | Column Name            | Description                                  |
            +========================+==============================================+
            | 'raw_pi'               | Raw state estimate after Kalman Filter pass  |
            +------------------------+----------------------------------------------+
            | 'raw_rates'            | Raw rate estimate after Kalman Filter pass   |
            +------------------------+----------------------------------------------+
            | 'smooth_pi'            | Smoothed state estimate after running the    |
            |                        | smoother function                            |
            +------------------------+----------------------------------------------+
            | 'smooth_rates'         | Smoothed rate estimate after running the     |
            |                        | smoother function                            |
            +------------------------+----------------------------------------------+
            | 'soiling_ratio'        | soiling ratio (SR) estimate (-)              |
            +------------------------+----------------------------------------------+
            | 'soiling_rates'        | soiling rate estimate (1/day)                |
            +------------------------+----------------------------------------------+
            | 'cleaning_events'      | True at cleaning events                      |
            +------------------------+----------------------------------------------+
            | 'days_since_ce'        | Number of days since previous cleaning event |
            +------------------------+----------------------------------------------+

        Ps : numpy.array
            Array of covariance matrices for the states of each iteration of the Kalman
            Filter (one iteration per entry in zs_series).

        References
        ----------
        .. [1] R. R. Labbe, Kalman and Bayesian Filters in Python. 2016.
        """

        # Ensure numeric index
        zs_series = zs_series.copy()  # Make copy, so as not to change input
        zs_series = zs_series.astype(float)
        original_index = zs_series.index.copy()
        if original_index.dtype not in [int, "int64"]:
            zs_series.index = range(len(zs_series))

        # Check prescient_cleaning_events. If not present, find cleaning events
        if isinstance(prescient_cleaning_events, list):
            cleaning_events = prescient_cleaning_events
        else:
            if isinstance(prescient_cleaning_events, type(zs_series)) and (
                    prescient_cleaning_events.sum() > 4):
                if len(prescient_cleaning_events) == len(zs_series):
                    prescient_cleaning_events = prescient_cleaning_events.copy()
                    prescient_cleaning_events.index = zs_series.index
                else:
                    raise ValueError(
                        "The indices of prescient_cleaning_events must correspond to the"
                        + " indices of zs_series; they must be of the same length")
            else:  # If no prescient cleaning events, detect cleaning events
                ce, rm9 = _rolling_median_ce_detection(zs_series.index, zs_series, tuner=0.5)
                prescient_cleaning_events = _collapse_cleaning_events(ce, rm9.diff().values, 5)

            cleaning_events = prescient_cleaning_events[prescient_cleaning_events].index.tolist()

        # Find soiling events (e.g. dust storms)
        soiling_events = _soiling_event_detection(zs_series.index, zs_series, ffill=ffill, tuner=5)
        soiling_events = soiling_events[soiling_events].index.tolist()

        # Initialize various parameters
        if ffill:
            rolling_median_13 = \
                zs_series.ffill().rolling(13, center=True).median().ffill().bfill()
            rolling_median_7 = \
                zs_series.ffill().rolling(7, center=True).median().ffill().bfill()
        else:
            rolling_median_13 = \
                zs_series.bfill().rolling(13, center=True).median().ffill().bfill()
            rolling_median_7 = \
                zs_series.bfill().rolling(7, center=True).median().ffill().bfill()
        # A rough estimate of the measurement noise
        measurement_noise = (rolling_median_13 - zs_series).var()
        # An initial guess of the slope
        initial_slope = np.array(theilslopes(zs_series.bfill().iloc[:14]))
        dt = 1  # All time stemps are one day

        # Initialize Kalman filter
        f = self._initialize_univariate_model(
            zs_series, dt, process_noise, measurement_noise, rate_std, zs_std, initial_slope)

        # Initialize miscallenous variables
        dfk = pd.DataFrame(
            index=zs_series.index,
            dtype=float,
            columns=[
                "raw_pi", "raw_rates", "smooth_pi", "smooth_rates", "soiling_ratio",
                "soiling_rates", "cleaning_events", "days_since_ce"])
        dfk["cleaning_events"] = False

        # Kalman Filter part:
        #######################################################################
        # Call the forward pass function (the actual KF procedure)
        Xs, Ps, rate_std, zs_std = self._forward_pass(
            f, zs_series, rolling_median_7, cleaning_events, soiling_events)

        # Save results and smooth with rts smoother
        dfk, Xs, Ps = self._smooth_results(
            dfk, f, Xs, Ps, zs_series, cleaning_events, soiling_events, perfect_cleaning)
        #######################################################################

        # Some steps to clean up the soiling data:
        counter = 0
        while counter < pruning_iterations:
            counter += 1
            ce_0 = cleaning_events.copy()
            # 1: Remove false cleaning events by checking for outliers
            if len(ce_0) > 0:
                rm_smooth_pi = dfk.smooth_pi.rolling(7).median().shift(-6)
                pi_after_cleaning = rm_smooth_pi.loc[cleaning_events]
                # Detect outiers/false positives
                false_positives = _find_numeric_outliers(
                    pi_after_cleaning, clean_pruning_sensitivity, "lower")
                cleaning_events = false_positives[~false_positives].index.tolist()

            # 2: Remove longer periods with positive (soiling) rates
            if (dfk.smooth_rates > max_soiling_rates).sum() > 1:
                exceeding_rates = dfk.smooth_rates > max_soiling_rates
                new_cleaning_events = _collapse_cleaning_events(
                    exceeding_rates, dfk.smooth_rates, 4)
                cleaning_events.extend(new_cleaning_events[new_cleaning_events].index)
                cleaning_events.sort()

            # 3: If the list of cleaning events has changed, run the Kalman
            #    Filter and smoother again
            if not ce_0 == cleaning_events:
                f = self._initialize_univariate_model(
                    zs_series, dt, process_noise, measurement_noise, rate_std, zs_std,
                    initial_slope)
                Xs, Ps, rate_std, zs_std = self._forward_pass(
                    f, zs_series, rolling_median_7, cleaning_events, soiling_events)
                dfk, Xs, Ps = self._smooth_results(
                    dfk, f, Xs, Ps, zs_series, cleaning_events, soiling_events, perfect_cleaning)

            else:
                counter = 100  # Make sure the while loop stops

            # 4: Estimate Soiling ratio from kalman estimate
            if perfect_cleaning:  # SR = 1 after cleaning events
                if len(cleaning_events) > 0:
                    pi_dummy = pd.Series(index=dfk.index, data=np.nan)
                    pi_dummy.loc[cleaning_events] = dfk.smooth_pi.loc[cleaning_events]
                    dfk.soiling_ratio = 1 / pi_dummy.ffill() * dfk.smooth_pi
                    # Set the SR in the first soiling period based on the mean
                    # ratio of the Kalman estimate (smooth_pi) and the SR
                    dfk.loc[: cleaning_events[0], "soiling_ratio"] = (
                        dfk.loc[: cleaning_events[0], "smooth_pi"]
                        * (dfk.soiling_ratio / dfk.smooth_pi).mean())
                else:  # If no cleaning events
                    dfk.soiling_ratio = 1
            else:  # Otherwise, if the inut signal has been decomposed, and
                # only contains a soiling component, the kalman estimate = SR
                dfk.soiling_ratio = dfk.smooth_pi
            # 5: Renormalize Soiling Ratio
            if renormalize_SR is not None:
                dfk.soiling_ratio /= dfk.loc[cleaning_events, "soiling_ratio"].quantile(
                    renormalize_SR)

            # 6: Force soiling ratio to not exceed 1:
            if clip_soiling:
                dfk['soiling_ratio'] = dfk['soiling_ratio'].clip(upper=1)
                dfk.soiling_rates = dfk.smooth_rates
                dfk.loc[dfk.soiling_ratio.diff() == 0, "soiling_rates"] = 0

        # Set number of days since cleaning event
        nr_days_dummy = pd.Series(index=dfk.index, data=np.nan)
        nr_days_dummy.loc[cleaning_events] = [int(date - dfk.index[0]) for date in cleaning_events]
        nr_days_dummy.iloc[0] = 0
        dfk.days_since_ce = range(len(zs_series)) - nr_days_dummy.ffill()

        # Save cleaning events and soiling events
        dfk.loc[cleaning_events, "cleaning_events"] = True
        dfk.index = original_index  # Set index back to orignial index

        return dfk, Ps

    def _forward_pass(self, f, zs_series, rolling_median_7, cleaning_events, soiling_events):
        """Run the forward pass of the Kalman Filter algortihm"""
        zs = zs_series.values
        N = len(zs)
        Xs, Ps = np.zeros((N, 2)), np.zeros((N, 2, 2))
        # Enter forward pass of filtering algorithm
        for i, z in enumerate(zs):
            if 7 < i < N - 7 and (i in cleaning_events or i in soiling_events):
                rolling_median_local = rolling_median_7.loc[i - 5 : i + 5].values
                u = self._set_control_input(f, rolling_median_local, i, cleaning_events)
                f.predict(u=u)  # Predict wth control input u
            else:  # If no cleaning detection, predict without control input
                f.predict()
            if not np.isnan(z):
                f.update(z)  # Update

            Xs[i] = f.x
            Ps[i] = f.P
            rate_std, zs_std = Ps[-1, 1, 1], Ps[-1, 0, 0]
        return Xs, Ps, rate_std, zs_std  # Convert to numpy and return

    def _set_control_input(self, f, rolling_median_local, index, cleaning_events):
        """
        For each cleaning event, sets control input u based on current
        Kalman Filter state estimate (f.x), and the median value for the
        following week. If the cleaning event seems to be misplaced, moves
        the cleaning event to a more sensible location. If the cleaning
        event seems to be correct, removes other cleaning events in the 10
        days surrounding this day
        """
        u = np.zeros(f.x.shape)  # u is the control input
        window_size = 11  # len of rolling_median_local
        HW = 5  # Half window
        moving_diff = np.diff(rolling_median_local)
        # Index of maximum change in rolling median
        max_diff_index = moving_diff.argmax()
        if max_diff_index == HW - 1 or index not in cleaning_events:
            # The median zs of the week after the cleaning event
            z_med = rolling_median_local[HW + 3]
            # Set control input this future median
            u[0] = z_med - np.dot(f.H, np.dot(f.F, f.x))
            # If the change is bigger than the measurement noise:
            if np.abs(u[0]) > np.sqrt(f.R) / 2:
                index_dummy = [n + 3 for n in range(window_size - HW - 1) if n + 3 != HW]
                cleaning_events = [
                    ce for ce in cleaning_events if ce - index + HW not in index_dummy]
            else:  # If the cleaning event is insignificant
                u[0] = 0
                if index in cleaning_events:
                    cleaning_events.remove(index)
        else:  # If the index with the maximum difference is not today...
            cleaning_events.remove(index)  # ...remove today from the list
            if (moving_diff[max_diff_index] > 0
                    and index + max_diff_index - HW + 1 not in cleaning_events):
                # ...and add the missing day
                bisect.insort(cleaning_events, index + max_diff_index - HW + 1)
        return u

    def _smooth_results(
            self, dfk, f, Xs, Ps, zs_series, cleaning_events, soiling_events, perfect_cleaning):
        """Smoother for Kalman Filter estimates. Smooths the Kalaman estimate
        between given cleaning events and saves all in DataFrame dfk"""
        # Save unsmoothed estimates
        dfk.raw_pi = Xs[:, 0]
        dfk.raw_rates = Xs[:, 1]

        # Set up cleaning events dummy list, inlcuding first and last day
        df_num_ind = pd.Series(index=dfk.index, data=range(len(dfk)))
        ce_dummy = cleaning_events.copy()
        ce_dummy.extend(dfk.index[[0, -1]])
        ce_dummy.extend(soiling_events)
        ce_dummy.sort()

        # Smooth between cleaning events
        for start, end in zip(ce_dummy[:-1], ce_dummy[1:]):
            num_ind = df_num_ind.loc[start:end].iloc[:-1]
            Xs[num_ind], Ps[num_ind], _, _ = f.rts_smoother(Xs[num_ind], Ps[num_ind])

        # Save smoothed estimates
        dfk.smooth_pi = Xs[:, 0]
        dfk.smooth_rates = Xs[:, 1]

        return dfk, Xs, Ps

    def _initialize_univariate_model(
            self, zs_series, dt, process_noise, measurement_noise,
            rate_std, zs_std, initial_slope):
        """Initializes the univariate Kalman Filter model, using the filterpy
        package"""
        f = KalmanFilter(dim_x=2, dim_z=1)
        f.F = np.array([[1.0, dt], [0.0, 1.0]])
        f.H = np.array([[1.0, 0.0]])
        f.P = np.array([[zs_std**2, 0], [0, rate_std**2]])
        f.Q = Q_discrete_white_noise(dim=2, dt=dt, var=process_noise**2)
        f.x = np.array([initial_slope[1], initial_slope[0]])
        f.B = np.zeros(f.F.shape)
        f.B[0] = 1
        f.R = measurement_noise
        return f


def soiling_cods(
    energy_normalized_daily, reps=512, confidence_level=68.2, degradation_method="YoY",
    process_noise=1e-4, order_alternatives=(
        ("SR", "SC", "Rd"), ("SC", "SR", "Rd")),
        cleaning_sensitivity_alternatives=(0.25, 0.75),
        clean_pruning_sensitivity_alternatives=(1 / 1.5, 1.5),
        forward_fill_alternatives=(True, False), verbose=False, **kwargs):
    """
    Functional wrapper for :py:class:`~rdtools.soiling.CODSAnalysis` and its
    subroutine :py:func:`~rdtools.soiling.CODSAnalysis.run_bootstrap`. Runs
    the combined degradation and soiling (CODS) algorithm with bootstrapping.
    Based on the procedure presented in [1]_.

    Parameters
    ----------
    energy_normalized_daily : pandas.Series
        Daily performance metric (i.e. performance index, yield, etc.)
        Alternatively, the soiling ratio output of a soiling sensor (e.g. the
        photocurrent ratio between matched dirty and clean PV reference cells).
        In either case, data should be insolation-weighted daily aggregates.
    reps : int, default 512
        number of bootstrap realizations to calculate
    confidence_level : float, default 68.2
        The size of the confidence interval to return, in percent
    degradation_method : string, default 'YoY'
        Either 'YoY' or 'STL'. If anything else, 'YoY' will be assumed.
        Decides whether to use the YoY method [3] for estimating the
        degradation trend (assumes linear trend), or the STL-method (does
        not assume linear trend). The latter is slower.
    process_noise : float, default 1e-4
        A Kalman Filter parameter that represents the expected amount of unmodeled
        variation in the process, the process being the variation in the
        performance index that is due to soiling, seasonality and degradation.
    order_alternatives : tuple of tuples, default (('SR', 'SC', 'Rd'), ('SC', 'SR', 'Rd'))
        Component estimation orders that will be tested during initial
        model fitting.
    cleaning_sensitivity_alternatives : tuple, default (.25, .75)
        Detection tuner values that will be tested during initial fitting.
        Length must be >= 1. First and last values define limits of values
        that will be used during bootstrapping.
    clean_pruning_sensitivity_alternatives : tuple, default (1/1.5, 1.5)
        Pruning tuner values that will be tested during initial fitting.
        Length must be >= 1. First and last values define limits of values
        that will be used during bootstrapping.
    forward_fill_alternatives : tuple, default (True, False)
        Forward fill values that will be tested during initial fitting.
    verbose : bool, default False
        Wheter or not to print information about progress
    **kwargs
        keyword arguments that are passed on to :py:func:`iterative_signal_decomposition`

    Returns
    -------
    soiling_ratio : float
        Average soiling ratio based on CODS analysis (%)
    soiling_ratio_confidence_interval : numpy.array
        95 % confidence interval of soiling ratio estimate (%)
    degradation_rate : float
        Estimated degradation rate (%/year)
    degradation_rate_confidence_interval : numpy.array
        95 % confidence interval for degradation rate estimate (%/year)
    result_df : pandas dataframe
        Time series results from the CODS algorithm. Index is pandas.DatetimeIndex
        with daily frequency. Contains the following columns:

            +------------------------+----------------------------------------------+
            | Column Name            | Description                                  |
            +========================+==============================================+
            | 'soiling_ratio'        | soiling ratio (SR) (-)                       |
            +------------------------+----------------------------------------------+
            | 'soiling_rates'        | soiling rates (1/day)                        |
            +------------------------+----------------------------------------------+
            | 'cleaning_events'      | True at cleaning events                      |
            +------------------------+----------------------------------------------+
            | 'seasonal_component'   | seasonal component (SC)                      |
            +------------------------+----------------------------------------------+
            | 'degradation_trend'    | degradation trend (Rd)                       |
            +------------------------+----------------------------------------------+
            | 'total_model'          | the total model fit, i.e. SR * SC * Rd * rs, |
            |                        | where SR is the soiling ratio, SC is the     |
            |                        | seasonal component, Rd is the degradation    |
            |                        | trend, and rs is the residual shift, i.e.    |
            |                        | the mean of the residuals (adjusting the     |
            |                        | position of the model fit to the position of |
            |                        | the input data)                              |
            +------------------------+----------------------------------------------+
            | 'residuals'            | The residuals of the model fit, i.e.         |
            |                        | PI / (SR * SC * Rd)                          |
            +------------------------+----------------------------------------------+
            | 'SR_low'               | lower bound of 95 % conf. interval of SR     |
            +------------------------+----------------------------------------------+
            | 'SR_high'              | upper bound of 95 % conf. interval of SR     |
            +------------------------+----------------------------------------------+
            | 'rates_low'            | lower bound of 95 % conf. interval of        |
            |                        | soiling rates                                |
            +------------------------+----------------------------------------------+
            | 'rates_high'           | upper bound of 95 % conf. interval of        |
            |                        | soiling rates                                |
            +------------------------+----------------------------------------------+
            | 'bt_soiling_ratio'     | Bootstrapped estimate of soiling ratio (SR)  |
            +------------------------+----------------------------------------------+
            | 'bt_soiling_rates'     | Bootstrapped estimate of soiling rates       |
            +------------------------+----------------------------------------------+
            | 'seasonal_low'         | lower bound of 95 % conf. interval of        |
            |                        | seasonal component (SC)                      |
            +------------------------+----------------------------------------------+
            | 'seasonal_high'        | upper bound of 95 % conf. interval of        |
            |                        | seasonal component (SC)                      |
            +------------------------+----------------------------------------------+
            | 'model_high'           | upper bound of 95 % confidence interval of   |
            |                        | the model fit                                |
            +------------------------+----------------------------------------------+
            | 'model_low'            | lower bound of 95 % confidence interval of   |
            |                        | the model fit                                |
            +------------------------+----------------------------------------------+

    References
    ----------
    .. [1] Skomedal, Å. and Deceglie, M. G., IEEE Journal of Photovoltaics,
       Sept. 2020. https://doi.org/10.1109/JPHOTOV.2020.3018219
    """

    CODS = CODSAnalysis(energy_normalized_daily)

    CODS.run_bootstrap(
        reps=reps, confidence_level=confidence_level, verbose=verbose,
        degradation_method=degradation_method, process_noise=process_noise,
        order_alternatives=order_alternatives,
        cleaning_sensitivity_alternatives=cleaning_sensitivity_alternatives,
        clean_pruning_sensitivity_alternatives=clean_pruning_sensitivity_alternatives,
        forward_fill_alternatives=forward_fill_alternatives, **kwargs)

    sr = 1 - CODS.soiling_loss[0] / 100
    sr_ci = 1 - np.array(CODS.soiling_loss[1:3]) / 100

    return (sr, sr_ci, CODS.degradation[0], np.array(CODS.degradation[1:3]), CODS.result_df)


def _collapse_cleaning_events(inferred_ce_in, metric, f=4):
    """A function for replacing quick successive cleaning events with one
        (most probable) cleaning event.

    Parameters
    ----------
    inferred_ce_in : pandas.Series
        Contains daily booelan values for cleaning events
    metric : numpy.array/pandas.Series
        A metric which is large when probability of cleaning is large
        (eg. daily difference in rolling median of performance index)
    f : int, default 4
        Number of time stamps to collapse in each direction

    Returns
    -------
    inferred_ce : pandas.Series
        boolean values for cleaning events
    """
    # Ensure numeric index
    if isinstance(inferred_ce_in.index, pd.core.indexes.datetimes.DatetimeIndex):
        saveindex = inferred_ce_in.copy().index
        inferred_ce_in.index = range(len(saveindex))
    else:
        saveindex = inferred_ce_in.index

    # Make metric into series with same index
    metric = pd.Series(index=inferred_ce_in.index, data=np.array(metric))
    # Make a dummy, removing the f days at the beginning and end
    collapsed_ce_dummy = inferred_ce_in.iloc[f:-f].copy()
    # Make holder for collapes cleaning events
    collapsed_ce = pd.Series(index=inferred_ce_in.index, data=False)
    # Find the index of the first "island" of true values
    start_true_vals = collapsed_ce_dummy.idxmax()
    # Loop through data
    while start_true_vals > 0:
        # Find end of island of true values
        end_true_vals = collapsed_ce_dummy.loc[start_true_vals:].idxmin() - 1
        if end_true_vals >= start_true_vals:  # If the island ends
            # Find the day with mac probability of being a cleaning event
            max_diff_day = metric.loc[start_true_vals - f : end_true_vals + f].idxmax()
            # Set all days in this period as false
            collapsed_ce.loc[start_true_vals - f : end_true_vals + f] = False
            collapsed_ce_dummy.loc[start_true_vals - f : end_true_vals + f] = False
            # Set the max probability day as True (cleaning event)
            collapsed_ce.loc[max_diff_day] = True
            # Find the next island of true values
            start_true_vals = collapsed_ce_dummy.idxmax()
            if start_true_vals == f:
                start_true_vals = 0  # Stop iterations
        else:
            start_true_vals = 0  # Stop iterations
    # Return the series of collapsed cleaning events with the original index
    return pd.Series(index=saveindex, data=collapsed_ce.values)


def _rolling_median_ce_detection(x, y, ffill=True, rolling_window=9, tuner=1.5):
    """Finds cleaning events in a time series of performance index (y)"""
    y = pd.Series(index=x, data=y)
    y = y.astype(float)
    if ffill:  # forward fill NaNs in y before running mean
        rm = y.ffill().rolling(rolling_window, center=True).median()
    else:  # ... or backfill instead
        rm = y.bfill().rolling(rolling_window, center=True).median()
    Q3 = rm.diff().abs().quantile(0.75)
    Q1 = rm.diff().abs().quantile(0.25)
    limit = Q3 + tuner * (Q3 - Q1)
    cleaning_events = rm.diff() > limit
    return cleaning_events, rm


def _soiling_event_detection(x, y, ffill=True, tuner=5):
    """Finds cleaning events in a time series of performance index (y)"""
    y = pd.Series(index=x, data=y)
    y = y.astype(float)
    if ffill:  # forward fill NaNs in y before running mean
        rm = y.ffill().rolling(9, center=True).median()
    else:  # ... or backfill instead
        rm = y.bfill().rolling(9, center=True).median()
    Q3 = rm.diff().abs().quantile(0.99)
    Q1 = rm.diff().abs().quantile(0.01)
    limit = Q1 - tuner * (Q3 - Q1)
    soiling_events = rm.diff() < limit
    return soiling_events


def _make_seasonal_samples(
        list_of_SCs, sample_nr=10, min_multiplier=0.5, max_multiplier=2, max_shift=20):
    """Generate seasonal samples by perturbing the amplitude and the phase of
    a seasonal components found with the fitted CODS model"""
    samples = pd.DataFrame(
        index=list_of_SCs[0].index,
        columns=range(int(sample_nr * len(list_of_SCs))),
        dtype=float)
    # From each fitted signal, we will generate new seaonal components
    for i, signal in enumerate(list_of_SCs):
        # Remove beginning and end of signal
        signal_mean = signal.mean()
        # Make a signal matrix where each column is a year and each row a date
        year_matrix = (
            signal.rename("values").to_frame()
            .assign(doy=signal.index.dayofyear, year=signal.index.year)
            .pivot(index="doy", columns="year", values="values"))
        # We will use the median signal through all the years...
        median_signal = year_matrix.median(1)
        for j in range(sample_nr):
            # Generate random multiplier and phase shift
            multiplier = np.random.uniform(min_multiplier, max_multiplier)
            shift = np.random.randint(-max_shift, max_shift)
            # Set up the signal by shifting the orginal signal index, and
            # constructing the new signal based on median_signal
            shifted_signal = pd.Series(
                index=signal.index,
                data=median_signal.reindex((signal.index.dayofyear - shift) % 365 + 1).values)
            # Perturb amplitude by recentering to 0 multiplying by multiplier
            samples.loc[:, i * sample_nr + j] = multiplier * (shifted_signal - signal_mean) + 1
    return samples


def _force_periodicity(in_signal, signal_index, out_index):
    """Function for forcing periodicity in a seasonal component signal"""
    # Make sure the in_signal is a Series
    if isinstance(in_signal, np.ndarray):
        signal = pd.Series(index=pd.DatetimeIndex(signal_index.date), data=in_signal)
    elif isinstance(in_signal, pd.Series):
        signal = pd.Series(index=pd.DatetimeIndex(signal_index.date), data=in_signal.values)
    else:
        raise ValueError("in_signal must be numpy array or pandas Series")

    # Make sure that we don't remove too much of the data:
    remove_length = np.min([180, int((len(signal) - 365) / 2)])
    # Remove beginning and end of series
    signal.iloc[:remove_length] = np.nan
    signal.iloc[-remove_length:] = np.nan

    unique_years = signal.index.year.unique()  # Years involved in time series
    # Make a signal matrix where each column is a year and each row is a date
    year_matrix = pd.DataFrame(index=np.arange(0, 365), columns=unique_years)
    for year in unique_years:
        dates_in_year = pd.date_range(str(year) + "-01-01", str(year) + "-12-31")
        # We cut off the extra day(s) of leap years
        year_matrix[year] = signal.loc[str(year)].reindex(dates_in_year).values[:365]
    # We will use the median signal through all the years...
    median_signal = year_matrix.median(1)
    # The output is the median signal broadcasted to the whole time series
    output = pd.Series(index=out_index, data=median_signal.reindex(out_index.dayofyear - 1).values)
    return output


def _find_numeric_outliers(x, multiplier=1.5, where="both", verbose=False):
    """Function for finding numeric outliers"""
    try:  # Calulate third and first quartile
        Q3 = np.quantile(x, 0.75)
        Q1 = np.quantile(x, 0.25)
    except IndexError as ie:
        print(ie, x)
    except RuntimeWarning as rw:
        print(rw, x)
    IQR = Q3 - Q1  # Interquartile range
    if where == "upper":  # If detecting upper outliers
        if verbose:
            print("Upper limit", Q3 + multiplier * IQR)
        return x > Q3 + multiplier * IQR
    elif where == "lower":  # If detecting lower outliers
        if verbose:
            print("Lower limit", Q1 - multiplier * IQR)
        return x < Q1 - multiplier * IQR
    elif where == "both":  # If detecting both lower and upper outliers
        if verbose:
            print("Upper, lower limit", Q3 + multiplier * IQR, Q1 - multiplier * IQR)
        return (x > Q3 + multiplier * IQR), (x < Q1 - multiplier * IQR)


def _RMSE(y_true, y_pred):
    """Calculates the Root Mean Squared Error for y_true and y_pred, where
    y_pred is the "prediction", and y_true is the truth."""
    mask = ~pd.isnull(y_pred)
    return np.sqrt(np.mean((y_pred[mask] - y_true[mask]) ** 2))


def _MSD(y_true, y_pred):
    """Calculates the Mean Signed Deviation for y_true and y_pred, where y_pred
    is the "prediction", and y_true is the truth."""
    return np.mean(y_pred - y_true)


def _progressBarWithETA(value, endvalue, time, bar_length=20):
    """Prints a progressbar with an estimated time of "arrival" """
    percent = float(value) / endvalue * 100
    arrow = "-" * int(round(percent / 100 * bar_length) - 1) + ">"
    spaces = " " * (bar_length - len(arrow))
    used = time / 60  # Time Used
    left = used / percent * (100 - percent)  # Estimated time left
    sys.stdout.write(
        "\r# {:} | Used: {:.1f} min | Left: {:.1f}".format(value, used, left)
        + " min | Progress: [{:}] {:.0f} %".format(arrow + spaces, percent))
    sys.stdout.flush()


###############################################################################
# all code below for new piecewise fitting in soiling intervals within srr/Matt
###############################################################################
def piecewise_linear(x, x0, b, k1, k2):
    cond_list = [x < x0, x >= x0]
    func_list = [lambda x: k1 * x + b, lambda x: k1 * x + b + k2 * (x - x0)]
    return np.piecewise(x, cond_list, func_list)


def segmented_soiling_period(
        pr, fill_method="bfill", days_clean_vs_cp=7, initial_guesses=[13, 1, 0, 0],
        bounds=None, min_r2=0.15):
    # note min_r2 was 0.6 and it could be worth testing 10 day forward median as b guess
    """
    Applies segmented regression to a single deposition period
    (data points in between two cleaning events).
    Segmentation is neglected if change point occurs within a number of days
    (days_clean_vs_cp) of the cleanings.

    Parameters
    ----------
    pr :
        Series of daily performance ratios measured during the given deposition period.
    fill_method : str (default='bfill')
        Method to employ to fill any missing day.
    days_clean_vs_cp : numeric (default=7)
        Minimum number of days accepted between cleanings and change points.
    bounds : numeric (default=None)
        List of bounds for fitting function. If not specified, they are
        defined in the function.
    initial_guesses : numeric (default=0.1)
        List of initial guesses for fitting function
    min_r2 : numeric (default=0.1)
        Minimum R2 to consider valid the extracted soiling profile.

    Returns
    -------
    sr: numeric
        Series containing the daily soiling ratio values after segmentation.
        List of nan if segmentation was not possible.
    cp_date: datetime
        Datetime in which continuous change points occurred.
        None if segmentation was not possible.
    """
    # Check if PR dataframe has datetime index
    if not isinstance(pr.index, pd.DatetimeIndex):
        raise ValueError("The time series does not have DatetimeIndex")

    # Define bounds if not provided
    if bounds is None:
        # bounds are neg in first 4 and pos in second 4
        # ordered as x0,b,k1,k2 where x0 is the breakpoint k1 and k2 are slopes
        bounds = [(13, -5, -np.inf, -np.inf), ((len(pr) - 13), 5, +np.inf, +np.inf)]
    y = pr.values
    x = np.arange(0.0, len(y))

    try:
        # Fit soiling profile with segmentation
        p, e = curve_fit(piecewise_linear, x, y, p0=initial_guesses, bounds=bounds)

        # Ignore change point if too close to a cleaning
        # Change point p[0] converted to integer to extract a date.
        # None if no change point is found.
        if p[0] > days_clean_vs_cp and p[0] < len(y) - days_clean_vs_cp:
            z = piecewise_linear(x, *p)
            cp_date = int(p[0])
        else:
            z = [np.nan] * len(x)
            cp_date = None
        R2_original = st.linregress(y, x)[2] ** 2
        R2_piecewise = st.linregress(y, z)[2] ** 2

        R2_improve = R2_piecewise - R2_original
        R2_percent_improve = (R2_piecewise / R2_original) - 1
        R2_percent_of_possible_improve = R2_improve / (1 - R2_original)
        # improvement relative to possible improvement

        if len(y) < 45:  # tighter requirements for shorter soiling periods
            if (R2_piecewise < min_r2) | (
                    (R2_percent_of_possible_improve < 0.5) & (R2_percent_improve < 0.5)):
                z = [np.nan] * len(x)
                cp_date = None
        else:
            if (R2_percent_improve < 0.01) | (R2_piecewise < 0.4):
                z = [np.nan] * len(x)
                cp_date = None
    except ValueError as ex:
        print(f"Segmentation was not possible. Error: {ex}")
        z = [np.nan] * len(x)
        cp_date = None
    # Create Series from modelled profile
    sr = pd.Series(z, index=pr.index)

    return sr, cp_date<|MERGE_RESOLUTION|>--- conflicted
+++ resolved
@@ -171,18 +171,10 @@
         df["pi_norm"] = df["pi"] / renorm
 
         # Find the beginning and ends of outages longer than dayscale
-<<<<<<< HEAD
-        # THIS CODE TRIGGERES DEPRECATION WARNING hance minor changes/Matt
-        bfill = df["pi_norm"].bfill(limit=day_scale)
-        ffill = df["pi_norm"].ffill(limit=day_scale)
-        out_start = ~df["pi_norm"].isnull() & bfill.shift(-1).isnull()
-        out_end = ~df["pi_norm"].isnull() & ffill.shift(1).isnull()
-=======
         bfill = df['pi_norm'].bfill(limit=day_scale)
         ffill = df['pi_norm'].ffill(limit=day_scale)
         out_start = (~df['pi_norm'].isnull() & bfill.shift(-1).isnull())
         out_end = (~df['pi_norm'].isnull() & ffill.shift(1).isnull())
->>>>>>> 16e23e6f
 
         # clean up the first and last elements
         out_start.iloc[-1] = False
@@ -190,15 +182,8 @@
 
         # Make a forward filled copy, just for use in
         # step, slope change detection
-<<<<<<< HEAD
-        # 1/6/24 Note several errors in soiling fit due to ffill for rolling
-        # median change to day_scale/2 Matt
-        df_ffill = df.copy()
-        df_ffill = df.ffill(limit=int(round((day_scale / 2), 0)))
-=======
         df_ffill = df.ffill(limit=day_scale).copy()
 
->>>>>>> 16e23e6f
         # Calculate rolling median
         df["pi_roll_med"] = df_ffill.pi_norm.rolling(day_scale, center=True).median()
 
@@ -337,14 +322,6 @@
             # ignore first and last interval
             res_loop = sorted(list(set(daily_df["run"])))[1:-1]
         else:
-<<<<<<< HEAD
-            res_loop = sorted(list(set(daily_df["run"])))
-        for r in res_loop:  # Matt added .iloc due to deprecation warning
-            run = daily_df[daily_df["run"] == r]
-            length = run.day.iloc[-1] - run.day.iloc[0]
-            start_day = run.day.iloc[0]
-            end_day = run.day.iloc[-1]
-=======
             res_loop = sorted(list(set(daily_df['run'])))
 
         for r in res_loop:
@@ -352,7 +329,6 @@
             length = (run['day'].iloc[-1] - run['day'].iloc[0])
             start_day = run['day'].iloc[0]
             end_day = run['day'].iloc[-1]
->>>>>>> 16e23e6f
             start = run.index[0]
             end = run.index[-1]
             run_filtered = run[run.pi_norm > 0]
@@ -734,15 +710,10 @@
 
                 # forward and back fill to note the limits of random constant
                 # derate for invalid intervals
-<<<<<<< HEAD
-                results_rand["previous_end"] = results_rand.end_loss.ffill()
-                results_rand["next_start"] = results_rand.start_loss.bfill()
-=======
                 results_rand['previous_end'] = \
                     results_rand.end_loss.ffill()
                 results_rand['next_start'] = \
                     results_rand.start_loss.bfill()
->>>>>>> 16e23e6f
 
                 # Randomly select random constant derate for invalid intervals
                 # based on previous end and next beginning
@@ -1864,15 +1835,6 @@
 
         return df_out, results_dict
 
-<<<<<<< HEAD
-    def run_bootstrap(
-            self, reps=512, confidence_level=68.2, degradation_method="YoY", process_noise=1e-4,
-            order_alternatives=(("SR", "SC", "Rd"), ("SC", "SR", "Rd")),
-            cleaning_sensitivity_alternatives=(0.25, 0.75),
-            clean_pruning_sensitivity_alternatives=(1 / 1.5, 1.5),
-            forward_fill_alternatives=(True, False), verbose=False, **kwargs):
-        """
-=======
     def run_bootstrap(self,
                       reps=512,
                       confidence_level=68.2,
@@ -1886,8 +1848,7 @@
                       verbose=False,
                       bootstrap_seed=None,
                       **kwargs):
-        '''
->>>>>>> 16e23e6f
+        """
         Bootstrapping of CODS algorithm for uncertainty analysis, inherently accounting
         for model and parameter choices.
 
@@ -2054,13 +2015,9 @@
                     # ... generate bootstrap samples based on the fit:
                     bootstrap_samples_list.append(
                         _make_time_series_bootstrap_samples(
-<<<<<<< HEAD
-                            pi, df_out.total_model, sample_nr=int(reps / nr_models)))
-=======
                             pi, df_out.total_model,
                             sample_nr=int(reps / nr_models),
                             bootstrap_seed=bootstrap_seed))
->>>>>>> 16e23e6f
 
                 # Print progress
                 if verbose:
