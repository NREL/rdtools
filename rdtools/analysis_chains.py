--- conflicted
+++ resolved
@@ -166,12 +166,9 @@
         albedo : numeric
             Albedo to be used in irradiance transposition calculations. Can be right-labeled
             Pandas Time Series or single numeric value.
-<<<<<<< HEAD
-=======
         solar_position_method : str, default 'nrel_numpy'
             Optional method name to pass to :py:func:`pvlib.solarposition.get_solarposition`.
             Switching methods may improve calculation time.
->>>>>>> 6113188b
         '''
         max_timedelta = self.max_timedelta
 
