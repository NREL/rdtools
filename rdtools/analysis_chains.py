"""
This module contains functions and classes for object-oriented
end-to-end analysis
"""

import pvlib
import pandas as pd
import numpy as np
import matplotlib.pyplot as plt
from rdtools import normalization, filtering, aggregation, degradation
from rdtools import clearsky_temperature, plotting
import warnings


class TrendAnalysis:
    """
    Class for end-to-end degradation and soiling analysis using
    :py:meth:`~rdtools.TrendAnalysis.sensor_analysis` or
    :py:meth:`~rdtools.TrendAnalysis.clearsky_analysis`

    Parameters
    ----------
    pv : pandas.Series
        Right-labeled time series PV energy or power. If energy, should *not*
        be cumulative, but only for preceding time step.
    poa_global : pandas.Series
        Right-labeled time series measured plane of array irradiance in W/m^2
    temperature_cell : pandas.Series
        Right-labeled time series of cell temperature in Celsius. In practice,
        back of module temperature works as a good approximation.
    temperature_ambient : pandas.Series
        Right-labeled time Series of ambient temperature in Celsius
    gamma_pdc : float
        Fractional PV power temperature coefficient
    aggregation_freq : str or pandas.tseries.offsets.DateOffset
        Pandas frequency specification with which to aggregate normalized PV
        data for analysis. For more information, see
        https://pandas.pydata.org/pandas-docs/stable/user_guide/timeseries.html#dateoffset-objects
    pv_input : str
        'power' or 'energy' to specify type of input used for pv parameter
    windspeed : numeric
        Right-labeled Pandas Time Series or single numeric value indicating wind
        speed in m/s for use in calculating cell temperature from ambient default
        value of 0 neglects the wind in this calculation
    power_expected : pandas.Series
        Right-labeled time series of expected PV power. (Note: Expected energy
        is not supported.)
    temperature_model : str or dict
        Model parameters for :py:func:`pvlib.temperature.sapm_cell`. Used in calculating cell
        temperature from ambient. If string, must be a valid entry
        for sapm model in :py:data:`pvlib.temperature.TEMPERATURE_MODEL_PARAMETERS`. If dict, must
        have keys 'a', 'b', 'deltaT'. See :py:func:`pvlib.temperature.sapm_cell` documentation
        for details.
    power_dc_rated : float
        Nameplate DC rating of PV array in Watts. If omitted, pv output will be internally
        normalized in the normalization step based on it's 95th percentile
        (see TrendAnalysis._pvwatts_norm() source).
    interp_freq : str or pandas.tseries.offsets.DateOffset
        Pandas frequency specification used to interpolate the input PV power
        or energy. We recommend using the natural frequency of the
        data, rather than up or down sampling. Analysis requires regular time series.
        For more information see
        https://pandas.pydata.org/pandas-docs/stable/user_guide/timeseries.html#dateoffset-objects
    max_timedelta : pandas.Timedelta
        The maximum gap in the data to be interpolated/integrated across when
        interpolating or calculating energy from power

    Attributes
    ----------
    (not all attributes documented here)
    filter_params: dict
        Parameters to be passed to rdtools.filtering functions. Keys are the
        names of the rdtools.filtering functions. Values are dicts of parameters
        to be passed to those functions. Allowed keys are `normalized_filter`*,
        `poa_filter`*, `tcell_filter`*, `clip_filter`*, `hour_angle_filter`,
        `clearsky_filter`* (only used in a clear sky analysis), and
        `sensor_clearsky_filter` (only used in a sensor analysis). (* indicates a
        filter included by default). To invoke `clearsky_filter` for a sensor
        analysis, use the special key `sensor_clearsky_filter`. Also has a special
        key `ad_hoc_filter`, the associated value is a boolean mask joined with the
        rest of the filters. Defaults to empty dicts for each function as described
        above, in which case those functions use default parameter values,
        `ad_hoc_filter` defaults to None. See examples for more information.
    filter_params_aggregated: dict
        parameters to be passed to rdtools.filtering functions that specifically handle
        aggregated data (daily filters, etc). Keys are the names of rdtools.filtering
        functions. Allowed keys are `two_way_window_filter`*, `insolation_filter`,
        `hampel_filter`, and `directional_tukey_filter` (* indicates filters included by
        default). Values are dicts of parameters to be passed to those functions (empty
        dict calls the funtion with its default parameters). Also has a special key
        `ad_hoc_filter`; this filter is a boolean mask joined with the rest of the filters.
        filter_params_aggregated defaults to an empty dict for two_way_window_filter,
        in which case the filter is run with its default parameter values. `ad_hoc_filter`
        defaults to None. See examples for more information.
    results : dict
        Nested dict used to store the results of methods ending with `_analysis`
    """

    def __init__(
        self,
        pv,
        poa_global=None,
        temperature_cell=None,
        temperature_ambient=None,
        gamma_pdc=None,
        aggregation_freq="D",
        pv_input="power",
        windspeed=0,
        power_expected=None,
        temperature_model=None,
        power_dc_rated=None,
        interp_freq=None,
        max_timedelta=None,
    ):

        if interp_freq is not None:
            pv = normalization.interpolate(pv, interp_freq, max_timedelta)

        if poa_global is not None:
            poa_global = normalization.interpolate(poa_global, pv.index, max_timedelta)
        if temperature_cell is not None:
            temperature_cell = normalization.interpolate(
                temperature_cell, pv.index, max_timedelta
            )
        if temperature_ambient is not None:
            temperature_ambient = normalization.interpolate(
                temperature_ambient, pv.index, max_timedelta
            )
        if power_expected is not None:
            power_expected = normalization.interpolate(
                power_expected, pv.index, max_timedelta
            )
        if isinstance(windspeed, pd.Series):
            windspeed = normalization.interpolate(windspeed, pv.index, max_timedelta)

        if pv_input == "power":
            self.pv_power = pv
            self.pv_energy = normalization.energy_from_power(
                pv, max_timedelta=max_timedelta
            )
        elif pv_input == "energy":
            self.pv_power = None
            self.pv_energy = pv

        self.temperature_cell = temperature_cell
        self.temperature_ambient = temperature_ambient
        self.poa_global = poa_global
        self.gamma_pdc = gamma_pdc
        self.aggregation_freq = aggregation_freq
        self.windspeed = windspeed
        self.power_expected = power_expected
        self.temperature_model = temperature_model
        self.power_dc_rated = power_dc_rated
        self.interp_freq = interp_freq
        self.max_timedelta = max_timedelta
        self.results = {}

        # Initialize to use default filter parameters
        self.filter_params = {
            "normalized_filter": {},
            "poa_filter": {},
            "tcell_filter": {},
            "clip_filter": {},
            "clearsky_filter": {},
            "ad_hoc_filter": None,  # use this to include an explict filter
        }
        self.filter_params_aggregated = {
            "two_way_window_filter": {},
            "ad_hoc_filter": None
        }
        # remove tcell_filter from list if power_expected is passed in
        if power_expected is not None and temperature_cell is None:
            del self.filter_params["tcell_filter"]

    def set_clearsky(
        self,
        pvlib_location=None,
        pv_azimuth=None,
        pv_tilt=None,
        poa_global_clearsky=None,
        temperature_cell_clearsky=None,
        temperature_ambient_clearsky=None,
        albedo=0.25,
        solar_position_method="nrel_numpy",
    ):
        """
        Initialize values for a clearsky analysis which requires configuration
        of location and orientation details. If optional parameters `poa_global_clearsky`,
        `temperature_ambient_clearsky` are not passed, they will be modeled
        based on location and orientation.

        Parameters
        ----------
        pvlib_location : pvlib.location.Location
            Used for calculating clearsky temperature and irradiance
        pv_azimuth : numeric
            Azimuth of PV array in degrees from north. Can be right-labeled
            Pandas Time Series or single numeric value.
        pv_tilt : numeric
            Tilt of PV array in degrees from horizontal. Can be right-labeled
            Pandas Time Series or single numeric value.
        poa_global_clearsky : pandas.Series
            Right-labeled time Series of clear-sky plane of array irradiance
        temperature_cell_clearsky : pandas.Series
            Right-labeled time series of cell temperature in clear-sky conditions
            in Celsius. In practice, back of module temperature works as a good
            approximation.
        temperature_ambient_clearsky : pandas.Series
            Right-label time series of ambient temperature in clear sky conditions
            in Celsius
        albedo : numeric
            Albedo to be used in irradiance transposition calculations. Can be right-labeled
            Pandas Time Series or single numeric value.
        solar_position_method : str, default 'nrel_numpy'
            Optional method name to pass to :py:func:`pvlib.solarposition.get_solarposition`.
            Switching methods may improve calculation time.
        """
        max_timedelta = self.max_timedelta

        if poa_global_clearsky is not None:
            poa_global_clearsky = normalization.interpolate(
                poa_global_clearsky, self.pv_energy.index, max_timedelta
            )
        if temperature_cell_clearsky is not None:
            temperature_cell_clearsky = normalization.interpolate(
                temperature_cell_clearsky, self.pv_energy.index, max_timedelta
            )
        if temperature_ambient_clearsky is not None:
            temperature_ambient_clearsky = normalization.interpolate(
                temperature_ambient_clearsky, self.pv_energy.index, max_timedelta
            )
        if isinstance(pv_azimuth, (pd.Series, pd.DataFrame)):
            pv_azimuth = normalization.interpolate(
                pv_azimuth, self.pv_energy.index, max_timedelta
            )
        if isinstance(pv_tilt, (pd.Series, pd.DataFrame)):
            pv_tilt = normalization.interpolate(
                pv_tilt, self.pv_energy.index, max_timedelta
            )

        self.pvlib_location = pvlib_location
        self.pv_azimuth = pv_azimuth
        self.pv_tilt = pv_tilt
        self.poa_global_clearsky = poa_global_clearsky
        self.temperature_cell_clearsky = temperature_cell_clearsky
        self.temperature_ambient_clearsky = temperature_ambient_clearsky
        self.albedo = albedo
        self.solar_position_method = solar_position_method

    def _calc_clearsky_poa(self, times=None, rescale=True, **kwargs):
        """
        Calculate clearsky plane-of-array irradiance and stores in self.poa_global_clearsky

        Parameters
        ----------
        times : pandas.DateTimeIndex
            times on for which to calculate clearsky poa.  If not provided then
            it will be simulated at 1-minute frequency and averaged to match the
            index of self.poa_global
        rescale : bool
            Whether to attempt to rescale clearsky irradiance to measured
        kwargs :
            Extra parameters passed to pvlib.irradiance.get_total_irradiance()

        Returns
        -------
        None
        """
        aggregate = False
        if times is None:
            times = pd.date_range(
                self.poa_global.index.min(), self.poa_global.index.max(), freq="1min"
            )
            aggregate = True

        if not hasattr(self, "pvlib_location"):
            raise ValueError("pvlib location must be provided using set_clearsky()")
        if not hasattr(self, "pv_tilt") or not hasattr(self, "pv_azimuth"):
            raise ValueError(
                "pv_tilt and pv_azimuth must be provided using set_clearsky()"
            )

        loc = self.pvlib_location
        solar_position_kwargs = {}
        if self.solar_position_method:
            solar_position_kwargs["method"] = self.solar_position_method
        sun = loc.get_solarposition(times, **solar_position_kwargs)
        clearsky = loc.get_clearsky(times, solar_position=sun)

        clearsky_poa = pvlib.irradiance.get_total_irradiance(
            self.pv_tilt,
            self.pv_azimuth,
            sun["apparent_zenith"],
            sun["azimuth"],
            clearsky["dni"],
            clearsky["ghi"],
            clearsky["dhi"],
            albedo=self.albedo,
            **kwargs,
        )
        clearsky_poa = clearsky_poa["poa_global"]

        if aggregate:
            interval_id = pd.Series(
                range(len(self.poa_global)), index=self.poa_global.index
            )
            interval_id = interval_id.reindex(times, method="backfill")
            clearsky_poa = clearsky_poa.groupby(interval_id).mean()
            clearsky_poa.index = self.poa_global.index
            clearsky_poa.iloc[0] = np.nan

        if rescale is True:
            if not clearsky_poa.index.equals(self.poa_global.index):
                raise ValueError(
                    "rescale=True can only be used when clearsky poa is on same index as poa"
                )

            clearsky_poa = normalization.irradiance_rescale(
                self.poa_global, clearsky_poa, method="iterative"
            )

        self.poa_global_clearsky = clearsky_poa

    def _calc_cell_temperature(self, poa_global, temperature_ambient, windspeed):
        """
        Return cell temperature calculated from ambient conditions.

        Parameters
        ----------
        poa_global : numeric
            Plane of array irradiance in W/m^2
        temperature_ambient : numeric
            Ambient temperature in Celsius
        windspeed = numeric
            Wind speed in m/s

        Returns
        -------
        numeric
            calculated cell temperature
        """

        try:  # workflow for pvlib >= 0.7

            if self.temperature_model is None:
                self.temperature_model = "open_rack_glass_polymer"  # default

            # check if self.temperature_model is a string or dict with keys 'a', 'b' and 'deltaT'
            if isinstance(self.temperature_model, str):
                model_params = pvlib.temperature.TEMPERATURE_MODEL_PARAMETERS["sapm"][
                    self.temperature_model
                ]
            elif (
                isinstance(self.temperature_model, dict)
                & ("a" in self.temperature_model)
                & ("b" in self.temperature_model)
                & ("deltaT" in self.temperature_model)
            ):
                model_params = self.temperature_model
            else:
                raise ValueError(
                    "pvlib temperature_model entry is neither "
                    "a string nor a dictionary with correct "
                    'entries. Try "open_rack_glass_polymer"'
                )
            cell_temp = pvlib.temperature.sapm_cell(
                poa_global=poa_global,
                temp_air=temperature_ambient,
                wind_speed=windspeed,
                **model_params,
            )
        except AttributeError as e:
            print("Error: PVLib > 0.7 required")
            raise e
        return cell_temp

    def _calc_clearsky_tamb(self):
        """
        Calculate clear-sky ambient temperature and store in self.temperature_ambient_clearsky
        """
        times = self.poa_global_clearsky.index
        if not hasattr(self, "pvlib_location"):
            raise ValueError("pvlib_location must be provided using set_clearsky()")
        loc = self.pvlib_location

        cs_amb_temp = clearsky_temperature.get_clearsky_tamb(
            times, loc.latitude, loc.longitude
        )

        self.temperature_ambient_clearsky = cs_amb_temp

    def _pvwatts_norm(self, poa_global, temperature_cell):
        """
        Normalize PV energy to that expected from a PVWatts model.

        Parameters
        ---------
        poa_global : numeric
            plane of array irradiance in W/m^2
        temperature_cell : numeric
            cell temperature in Celsius

        Returns
        -------
        pandas.Series
            Normalized pv energy
        pandas.Series
            Associated insolation
        """

        if self.power_dc_rated is None:
            renorm = True
            power_dc_rated = 1.0
        else:
            renorm = False
            power_dc_rated = self.power_dc_rated

        if self.gamma_pdc is None:
            warnings.warn(
                "Temperature coefficient not passed in to TrendAnalysis"
                ". No temperature correction will be conducted."
            )
        pvwatts_kws = {
            "poa_global": poa_global,
            "power_dc_rated": power_dc_rated,
            "temperature_cell": temperature_cell,
            "poa_global_ref": 1000,
            "temperature_cell_ref": 25,
            "gamma_pdc": self.gamma_pdc,
        }

        energy_normalized, insolation = normalization.normalize_with_pvwatts(
            self.pv_energy, pvwatts_kws
        )

        if renorm:
            # Normalize to the 95th percentile for convenience, this is renormalized out
            # in the calculations but is relevant to normalized_filter()
            x = energy_normalized[np.isfinite(energy_normalized)]
            energy_normalized = energy_normalized / x.quantile(0.95)

        return energy_normalized, insolation

    def _filter(self, energy_normalized, case):
        """
        Calculate filters based on those in rdtools.filtering. Uses
        self.filter_params, which is a dict, the keys of which are names of
        functions in rdtools.filtering, and the values of which are dicts
        containing the associated parameters with which to run the filtering
        functions. This private method is specifically for the original indexed
        data. See examples for details on how to modify filter parameters.

        Parameters
        ----------
        energy_normalized : pandas.Series
            Time series of normalized PV energy
        case : str
            'sensor' or 'clearsky' which filtering protocol to apply. Affects
            whether filtering.csi_filter() is used and whether result is stored
            in self.sensor_filter or self.clearsky_filter)

        Returns
        -------
        None
        """

        # Clearsky filtering subroutine, called either by clearsky analysis,
        # or sensor analysis using sensor_clearsky_filter
        def _call_clearsky_filter(filter_string):
            if self.poa_global is None or self.poa_global_clearsky is None:
                raise ValueError(
                    "Both poa_global and poa_global_clearsky must be available to "
                    f"do clearsky filtering with {filter_string}"
                )
            f = filtering.clearsky_filter(
                self.poa_global,
                self.poa_global_clearsky,
                **self.filter_params[filter_string],
            )
            return f

        # Combining filters is non-trivial because of the possibility of index
        # mismatch.  Adding columns to an existing dataframe performs a left index
        # join, but probably we actually want an outer join.  We can get an outer
        # join by keeping this as a dictionary and converting it to a dataframe all
        # at once.  However, we add a default value of True, with the same index as
        # energy_normalized, so that the output is still correct even when all
        # filters have been disabled.
        filter_components = {"default": pd.Series(True, index=energy_normalized.index)}

        if case == "sensor":
            poa = self.poa_global
            cell_temp = self.temperature_cell
        if case == "clearsky":
            poa = self.poa_global_clearsky
            cell_temp = self.temperature_cell_clearsky

        if "normalized_filter" in self.filter_params:
            f = filtering.normalized_filter(
                energy_normalized, **self.filter_params["normalized_filter"]
            )
            filter_components["normalized_filter"] = f
        if "poa_filter" in self.filter_params:
            if poa is None:
                raise ValueError("poa must be available to use poa_filter")
            f = filtering.poa_filter(poa, **self.filter_params["poa_filter"])
            filter_components["poa_filter"] = f
        if "tcell_filter" in self.filter_params:
            if cell_temp is None:
                raise ValueError(
                    "Cell temperature must be available to use tcell_filter"
                )
            f = filtering.tcell_filter(cell_temp, **self.filter_params["tcell_filter"])
            filter_components["tcell_filter"] = f
        if "clip_filter" in self.filter_params:
            if self.pv_power is None:
                raise ValueError(
                    "PV power (not energy) is required for the clipping filter. "
                    "Either omit the clipping filter, provide PV power at "
                    "instantiation, or explicitly assign TrendAnalysis.pv_power."
                )
            f = filtering.clip_filter(
                self.pv_power, **self.filter_params["clip_filter"]
            )
            filter_components["clip_filter"] = f
        if "hour_angle_filter" in self.filter_params:
            if not hasattr(self, "pvlib_location"):
                raise ValueError(
                    "The pvlib location must be provided using set_clearsky() "
                    "or by directly setting TrendAnalysis.pvlib_location "
                    "in order to use the hour_angle_filter"
                )
            loc = self.pvlib_location
            f = filtering.hour_angle_filter(
                energy_normalized,
                loc.latitude,
                loc.longitude,
                **self.filter_params["hour_angle_filter"],
            )
            filter_components["hour_angle_filter"] = f

        if case == "clearsky":
            filter_components["clearsky_filter"] = _call_clearsky_filter(
                "clearsky_filter"
            )

        if "sensor_clearsky_filter" in self.filter_params:
            filter_components["sensor_clearsky_filter"] = _call_clearsky_filter(
                "sensor_clearsky_filter"
            )

        # note: the previous implementation using the & operator treated NaN
        # filter values as False, so we do the same here for consistency:
<<<<<<< HEAD
        filter_components = \
            pd.DataFrame(filter_components)\
            .astype(bool).fillna(False)
=======
        filter_components = pd.DataFrame(filter_components).fillna(0).astype("bool")
>>>>>>> 841cbec0

        # apply special checks to ad_hoc_filter, as it is likely more prone to user error
        if self.filter_params.get("ad_hoc_filter", None) is not None:
            ad_hoc_filter = self.filter_params["ad_hoc_filter"]

            if ad_hoc_filter.isnull().any():
                warnings.warn(
                    "ad_hoc_filter contains NaN values; setting to False (excluding)"
                )
                ad_hoc_filter = ad_hoc_filter.fillna(False)

            if not filter_components.index.equals(ad_hoc_filter.index):
                warnings.warn(
                    "ad_hoc_filter index does not match index of other filters; missing "
                    "values will be set to True (kept). Align the index with the index "
                    "of the filter_components attribute to prevent this warning"
                )
                ad_hoc_filter = ad_hoc_filter.reindex(filter_components.index).fillna(
                    True
                )

            filter_components["ad_hoc_filter"] = ad_hoc_filter

        bool_filter = filter_components.all(axis=1)
        filter_components = filter_components.drop(columns=["default"])
        if case == "sensor":
            self.sensor_filter = bool_filter
            self.sensor_filter_components = filter_components
        elif case == "clearsky":
            self.clearsky_filter = bool_filter
            self.clearsky_filter_components = filter_components

    def _aggregated_filter(self, aggregated, case):
        """
        Mirrors the _filter private function, but with aggregated filters applied.
        These aggregated filters are based on those in rdtools.filtering. Uses
        self.filter_params_aggregated, which is a dict, the keys of which are names of
        functions in rdtools.filtering, and the values of which are dicts
        containing the associated parameters with which to run the filtering
        functions. See examples for details on how to modify filter parameters.

        Parameters
        ----------
        aggregated : pandas.Series
            Time series of aggregated normalized AC energy
        case : str
            'sensor' or 'clearsky' which filtering protocol to apply. Affects
            whether result is stored in self.sensor_filter_aggregated or
            self.clearsky_filter_aggregated)

        Returns
        -------
        None
        """
        filter_components_aggregated = {
            "default": pd.Series(True, index=aggregated.index)
        }

        if case == "sensor":
            insol = self.sensor_aggregated_insolation
        if case == "clearsky":
            insol = self.clearsky_aggregated_insolation

        # Add daily aggregate filters as they come online here.
        if "two_way_window_filter" in self.filter_params_aggregated:
            f = filtering.two_way_window_filter(
                aggregated, **self.filter_params_aggregated["two_way_window_filter"]
            )
            filter_components_aggregated["two_way_window_filter"] = f

        if "insolation_filter" in self.filter_params_aggregated:
            f = filtering.insolation_filter(
                insol, **self.filter_params_aggregated["insolation_filter"]
            )
            filter_components_aggregated["insolation_filter"] = f

        if "hampel_filter" in self.filter_params_aggregated:
            hampelmask = filtering.hampel_filter(
                aggregated, **self.filter_params_aggregated["hampel_filter"]
            )
            filter_components_aggregated["hampel_filter"] = hampelmask

        if "directional_tukey_filter" in self.filter_params_aggregated:
            f = filtering.directional_tukey_filter(
                aggregated, **self.filter_params_aggregated["directional_tukey_filter"]
            )
            filter_components_aggregated["directional_tukey_filter"] = f

        # Convert the dictionary into a dataframe (after running filters)
        filter_components_aggregated = pd.DataFrame(
            filter_components_aggregated
        ).fillna(False)
        # Run the ad-hoc filter from filter_params_aggregated, if available
        if self.filter_params_aggregated.get("ad_hoc_filter", None) is not None:
            ad_hoc_filter_aggregated = self.filter_params_aggregated["ad_hoc_filter"]

            if ad_hoc_filter_aggregated.isnull().any():
                warnings.warn(
                    "aggregated ad_hoc_filter contains NaN values; setting to False (excluding)"
                )
                ad_hoc_filter_aggregated = ad_hoc_filter_aggregated.fillna(False)

            if not filter_components_aggregated.index.equals(
                ad_hoc_filter_aggregated.index
            ):
                warnings.warn(
                    "Aggregated ad_hoc_filter index does not match index of other "
                    "filters; missing values will be set to True (kept). "
                    "Align the index with the index of the "
                    "filter_components_aggregated attribute to prevent this warning"
                )
                ad_hoc_filter_aggregated = ad_hoc_filter_aggregated.reindex(
                    filter_components_aggregated.index
                ).fillna(True)

            filter_components_aggregated["ad_hoc_filter"] = ad_hoc_filter_aggregated

        bool_filter_aggregated = filter_components_aggregated.all(axis=1)
        filter_components_aggregated = filter_components_aggregated.drop(
            columns=["default"]
        )
        if case == "sensor":
            self.sensor_filter_aggregated = bool_filter_aggregated
            self.sensor_filter_components_aggregated = filter_components_aggregated
        elif case == "clearsky":
            self.clearsky_filter_aggregated = bool_filter_aggregated
            self.clearsky_filter_components_aggregated = filter_components_aggregated

    def _filter_check(self, post_filter):
        """
        post-filter check for requisite 730 days of data

        Parameters
        ----------
        post_filter : pandas.Series
            Time series filtered by boolean output from self.filter
        """

        if post_filter.empty:
            post_filter_length = pd.Timedelta("0d")
        else:
            post_filter_length = post_filter.index[-1] - post_filter.index[0]
        if post_filter_length < pd.Timedelta("730d"):
            raise ValueError("Less than two years of data left after filtering")

    def _aggregate(self, energy_normalized, insolation):
        """
        Return insolation-weighted normalized PV energy and the associated aggregated insolation

        Parameters
        ----------
        energy_normalized : pandas.Series
            Time series of normalized PV energy
        insolation : pandas.Series
            Time Series of insolation associated with each `normalized` point

        Returns
        -------
        pandas.Series
            Insolation-weighted aggregated normalized PV energy
        pandas.Series
            Aggregated insolation
        """
        aggregated = aggregation.aggregation_insol(
            energy_normalized, insolation, self.aggregation_freq
        )
        aggregated_insolation = insolation.resample(
            self.aggregation_freq, origin="start_day"
        ).sum()

        return aggregated, aggregated_insolation

    def _yoy_degradation(self, energy_normalized, **kwargs):
        """
        Perform year-on-year degradation analysis on insolation-weighted
        aggregated energy yield.

        Parameters
        ----------
        energy_normalized : pandas.Series
            Time Series of insolation-weighted aggregated normalized PV energy
        kwargs :
            Extra parameters passed to degradation.degradation_year_on_year()

        Returns
        -------
        dict
            Year-on-year degradation results with keys:
            'p50_rd' : The median year-on-year degradation rate
            'rd_confidence_interval' : lower and upper bounds of degradation
                                       rate confidence interval as a list
            'calc_info': Dict of detailed results
                         (see degradation.degradation_year_on_year() docs)
        """
        self._filter_check(energy_normalized)
        yoy_rd, yoy_ci, yoy_info = degradation.degradation_year_on_year(
            energy_normalized, **kwargs
        )

        yoy_results = {
            "p50_rd": yoy_rd,
            "rd_confidence_interval": yoy_ci,
            "calc_info": yoy_info,
        }

        return yoy_results

    def _srr_soiling(self, energy_normalized_daily, insolation_daily, **kwargs):
        """
        Perform stochastic rate and recovery soiling analysis.

        Parameters
        ---------
        energy_normalized_daily : pandas.Series
            Time Series of insolation-weighted aggregated normalized PV energy
        insolation_daily : pandas.Series
            Time Series of insolation, aggregated at same level as energy_normalized_daily
        kwargs :
            Extra parameters passed to soiling.soiling_srr()

        Returns
        -------
        dict
            Soiling results with keys:
            'p50_sratio' : The median insolation-weighted soiling ratio
            'sratio_confidence_interval' : list of lower and upper bounds of
                                          insolation-weighted soiling ratio
                                          confidence interval
            'calc_info' : Dict of detailed results (see soiling.soiling_srr() docs)
        """

        from rdtools import soiling

        daily_freq = pd.tseries.offsets.Day()
        if (
            energy_normalized_daily.index.freq != daily_freq
            or insolation_daily.index.freq != daily_freq
        ):
            raise ValueError("Soiling SRR analysis requires daily aggregation.")

        sr, sr_ci, soiling_info = soiling.soiling_srr(
            energy_normalized_daily, insolation_daily, **kwargs
        )

        srr_results = {
            "p50_sratio": sr,
            "sratio_confidence_interval": sr_ci,
            "calc_info": soiling_info,
        }

        return srr_results

    def _sensor_preprocess(self):
        """
        Perform sensor-based normalization, filtering, and aggregation.
        If optional parameter self.power_expected is passed in,
        normalize_with_expected_power will be used instead of pvwatts.
        """
        if self.poa_global is None:
            raise ValueError(
                "poa_global must be available to perform _sensor_preprocess"
            )

        if "sensor_clearsky_filter" in self.filter_params:
            try:
                if self.poa_global_clearsky is None:
                    self._calc_clearsky_poa(model="isotropic")
            except AttributeError:
                raise AttributeError(
                    "No poa_global_clearsky. 'set_clearsky' must be run "
                    + "to allow filter_params['sensor_clearsky_filter']. "
                )
        if self.power_expected is None:
            # Thermal details required if power_expected is not manually set.
            if self.temperature_cell is None and self.temperature_ambient is None:
                raise ValueError(
                    "either cell or ambient temperature must be available "
                    "to perform _sensor_preprocess"
                )
            if self.temperature_cell is None:
                self.temperature_cell = self._calc_cell_temperature(
                    self.poa_global, self.temperature_ambient, self.windspeed
                )
            energy_normalized, insolation = self._pvwatts_norm(
                self.poa_global, self.temperature_cell
            )
        else:  # self.power_expected passed in by user
            energy_normalized, insolation = normalization.normalize_with_expected_power(
                self.pv_energy, self.power_expected, self.poa_global, pv_input="energy"
            )
        self._filter(energy_normalized, "sensor")
        aggregated, aggregated_insolation = self._aggregate(
            energy_normalized[self.sensor_filter], insolation[self.sensor_filter]
        )

        # Run daily filters on aggregated data
        self.sensor_aggregated_insolation = aggregated_insolation
        self._aggregated_filter(aggregated, "sensor")

        # Apply filter to aggregated data and store
        self.sensor_aggregated_performance = aggregated[self.sensor_filter_aggregated]
        self.sensor_aggregated_insolation = aggregated_insolation[
            self.sensor_filter_aggregated
        ]

        # Reindex the data after the fact, so it's on the aggregated interval
        self.sensor_aggregated_performance = (
            self.sensor_aggregated_performance.resample(
                self.aggregation_freq, origin="start_day"
            ).asfreq()
        )
        self.sensor_aggregated_insolation = self.sensor_aggregated_insolation.resample(
            self.aggregation_freq, origin="start_day"
        ).asfreq()

    def _clearsky_preprocess(self):
        """
        Perform clear-sky-based normalization, filtering, and aggregation.
        If optional parameter self.power_expected is passed in,
        normalize_with_expected_power will be used instead of pvwatts.
        """
        try:
            if self.poa_global_clearsky is None:
                self._calc_clearsky_poa(model="isotropic")
        except AttributeError:
            raise AttributeError(
                "No poa_global_clearsky. 'set_clearsky' must be run "
                + "prior to 'clearsky_analysis'"
            )
        if self.temperature_cell_clearsky is None:
            if self.temperature_ambient_clearsky is None:
                self._calc_clearsky_tamb()
            self.temperature_cell_clearsky = self._calc_cell_temperature(
                self.poa_global_clearsky, self.temperature_ambient_clearsky, 0
            )
            # Note example notebook uses windspeed=0 in the clearskybranch
        if self.power_expected is None:
            cs_normalized, cs_insolation = self._pvwatts_norm(
                self.poa_global_clearsky, self.temperature_cell_clearsky
            )
        else:  # self.power_expected passed in by user
            cs_normalized, cs_insolation = normalization.normalize_with_expected_power(
                self.pv_energy,
                self.power_expected,
                self.poa_global_clearsky,
                pv_input="energy",
            )
        self._filter(cs_normalized, "clearsky")
        cs_aggregated, cs_aggregated_insolation = self._aggregate(
            cs_normalized[self.clearsky_filter], cs_insolation[self.clearsky_filter]
        )

        # Run daily filters on aggregated data
        self.clearsky_aggregated_insolation = cs_aggregated_insolation
        self._aggregated_filter(cs_aggregated, "clearsky")

        # Apply daily filter to aggregated data and store
        self.clearsky_aggregated_performance = cs_aggregated[
            self.clearsky_filter_aggregated
        ]
        self.clearsky_aggregated_insolation = cs_aggregated_insolation[
            self.clearsky_filter_aggregated
        ]

        # Reindex the data after the fact, so it's on the aggregated interval
        self.clearsky_aggregated_performance = (
            self.clearsky_aggregated_performance.resample(
                self.aggregation_freq, origin="start_day"
            ).asfreq()
        )
        self.clearsky_aggregated_insolation = (
            self.clearsky_aggregated_insolation.resample(
                self.aggregation_freq, origin="start_day"
            ).asfreq()
        )

    def sensor_analysis(
        self, analyses=["yoy_degradation"], yoy_kwargs={}, srr_kwargs={}
    ):
        """
        Perform entire sensor-based analysis workflow.
        Results are stored in self.results['sensor']

        Parameters
        ---------
        analyses : list
            Analyses to perform as a list of strings. Valid entries are 'yoy_degradation'
            and 'srr_soiling'
        yoy_kwargs : dict
            kwargs to pass to :py:func:`rdtools.degradation.degradation_year_on_year`
        srr_kwargs : dict
            kwargs to pass to :py:func:`rdtools.soiling.soiling_srr`

        Returns
        -------
        None
        """

        self._sensor_preprocess()
        sensor_results = {}

        if "yoy_degradation" in analyses:
            yoy_results = self._yoy_degradation(
                self.sensor_aggregated_performance, **yoy_kwargs
            )
            sensor_results["yoy_degradation"] = yoy_results

        if "srr_soiling" in analyses:
            srr_results = self._srr_soiling(
                self.sensor_aggregated_performance,
                self.sensor_aggregated_insolation,
                **srr_kwargs,
            )
            sensor_results["srr_soiling"] = srr_results

        self.results["sensor"] = sensor_results

    def clearsky_analysis(
        self, analyses=["yoy_degradation"], yoy_kwargs={}, srr_kwargs={}
    ):
        """
        Perform entire clear-sky-based analysis workflow. Results are stored
        in self.results['clearsky']

        Parameters
        ---------
        analyses : list
            Analyses to perform as a list of strings. Valid entries are 'yoy_degradation'
            and 'srr_soiling'
        yoy_kwargs : dict
            kwargs to pass to :py:func:`rdtools.degradation.degradation_year_on_year`
        srr_kwargs : dict
            kwargs to pass to :py:func:`rdtools.soiling.soiling_srr`

        Returns
        -------
        None
        """

        self._clearsky_preprocess()
        clearsky_results = {}

        if "yoy_degradation" in analyses:
            yoy_results = self._yoy_degradation(
                self.clearsky_aggregated_performance, **yoy_kwargs
            )
            clearsky_results["yoy_degradation"] = yoy_results

        if "srr_soiling" in analyses:
            srr_results = self._srr_soiling(
                self.clearsky_aggregated_performance,
                self.clearsky_aggregated_insolation,
                **srr_kwargs,
            )
            clearsky_results["srr_soiling"] = srr_results

        self.results["clearsky"] = clearsky_results

    def plot_degradation_summary(self, case, **kwargs):
        """
        Return a figure of a scatter plot and a histogram summarizing degradation rate analysis.

        Parameters
        ----------
        case : str
            The workflow result to plot, allowed values are 'sensor' and 'clearsky'
        kwargs :
            Extra parameters passed to :py:func:`rdtools.plotting.degradation_summary_plots`

        Returns
        -------
        matplotlib.figure.Figure
        """

        if case == "sensor":
            results_dict = self.results["sensor"]["yoy_degradation"]
            aggregated = self.sensor_aggregated_performance
        elif case == "clearsky":
            results_dict = self.results["clearsky"]["yoy_degradation"]
            aggregated = self.clearsky_aggregated_performance
        else:
            raise ValueError("case must be either 'sensor' or 'clearsky'")

        fig = plotting.degradation_summary_plots(
            results_dict["p50_rd"],
            results_dict["rd_confidence_interval"],
            results_dict["calc_info"],
            aggregated,
            **kwargs,
        )
        return fig

    def plot_soiling_monte_carlo(self, case, **kwargs):
        """
        Return a figure visualizing the Monte Carlo of soiling profiles used in
        stochastic rate and recovery soiling analysis.

        Parameters
        ----------
        case : str
            The workflow result to plot, allowed values are 'sensor' and 'clearsky'
        kwargs :
            Extra parameters passed to :py:func:`rdtools.plotting.soiling_monte_carlo_plot`

        Returns
        -------
        matplotlib.figure.Figure
        """

        if case == "sensor":
            results_dict = self.results["sensor"]["srr_soiling"]
            aggregated = self.sensor_aggregated_performance
        elif case == "clearsky":
            results_dict = self.results["clearsky"]["srr_soiling"]
            aggregated = self.clearsky_aggregated_performance
        else:
            raise ValueError("case must be either 'sensor' or 'clearsky'")

        fig = plotting.soiling_monte_carlo_plot(
            results_dict["calc_info"], aggregated, **kwargs
        )

        return fig

    def plot_soiling_interval(self, case, **kwargs):
        """
        Return a figure visualizing the valid soiling intervals used in
        stochastic rate and recovery soiling analysis.

        Parameters
        ----------
        case : str
            The workflow result to plot, allowed values are 'sensor' and 'clearsky'
        kwargs :
            Extra parameters passed to :py:func:`rdtools.plotting.soiling_interval_plot`

        Returns
        -------
        matplotlib.figure.Figure
        """

        if case == "sensor":
            results_dict = self.results["sensor"]["srr_soiling"]
            aggregated = self.sensor_aggregated_performance
        elif case == "clearsky":
            results_dict = self.results["clearsky"]["srr_soiling"]
            aggregated = self.clearsky_aggregated_performance
        else:
            raise ValueError("case must be either 'sensor' or 'clearsky'")

        fig = plotting.soiling_interval_plot(
            results_dict["calc_info"], aggregated, **kwargs
        )

        return fig

    def plot_soiling_rate_histogram(self, case, **kwargs):
        """
        Return a histogram of soiling rates found in the stochastic rate and recovery
        soiling analysis

        Parameters
        ----------
        case : str
            The workflow result to plot, allowed values are 'sensor' and 'clearsky'
        kwargs :
            Extra parameters passed to :py:func:`rdtools.plotting.soiling_rate_histogram`

        Returns
        -------
        matplotlib.figure.Figure
        """

        if case == "sensor":
            results_dict = self.results["sensor"]["srr_soiling"]
        elif case == "clearsky":
            results_dict = self.results["clearsky"]["srr_soiling"]
        else:
            raise ValueError("case must be either 'sensor' or 'clearsky'")

        fig = plotting.soiling_rate_histogram(results_dict["calc_info"], **kwargs)

        return fig

    def plot_pv_vs_irradiance(self, case, alpha=0.01, **kwargs):
        """
        Plot PV energy vs irradiance, useful in diagnosing things like timezone problems or
        transposition errors.

        Parameters
        ----------
        case: str
            The plane of array irradiance type to plot, allowed values are
            'sensor' and 'clearsky'
        alpha : float
            transparency of the scatter plot
        kwargs :
            Extra parameters passed to matplotlib.pyplot.axis.plot()

        Returns
        -------
        matplotlib.figure.Figure
        """

        if case == "sensor":
            poa = self.poa_global
        elif case == "clearsky":
            poa = self.poa_global_clearsky
        else:
            raise ValueError("case must be either 'sensor' or 'clearsky'")

        to_plot = pd.merge(
            pd.DataFrame(poa),
            pd.DataFrame(self.pv_energy),
            left_index=True,
            right_index=True,
        )

        fig, ax = plt.subplots()
        ax.plot(to_plot.iloc[:, 0], to_plot.iloc[:, 1], "o", alpha=alpha, **kwargs)
        ax.set_xlim(0, 1500)
        ax.set_xlabel("Irradiance (W/m$^2$)")
        ax.set_ylabel("PV Energy (Wh/timestep)")
        return fig

    def plot_degradation_timeseries(self, case, rolling_days=365, **kwargs):
        """
        Plot resampled time series of degradation trend with time

        Parameters
        ----------
        case: str
            The workflow result to plot, allowed values are 'sensor' and 'clearsky'
        rolling_days: int, default 365
            Number of days for rolling window. Note that the window must contain
            at least 50% of datapoints to be included in rolling plot.
        kwargs :
            Extra parameters passed to :py:func:`rdtools.plotting.degradation_timeseries_plot`

        Returns
        -------
        matplotlib.figure.Figure
        """

        if case == "sensor":
            yoy_info = self.results["sensor"]["yoy_degradation"]["calc_info"]
        elif case == "clearsky":
            yoy_info = self.results["clearsky"]["yoy_degradation"]["calc_info"]
        else:
            raise ValueError("case must be either 'sensor' or 'clearsky'")

        fig = plotting.degradation_timeseries_plot(yoy_info, rolling_days, **kwargs)
        return fig<|MERGE_RESOLUTION|>--- conflicted
+++ resolved
@@ -551,13 +551,8 @@
 
         # note: the previous implementation using the & operator treated NaN
         # filter values as False, so we do the same here for consistency:
-<<<<<<< HEAD
-        filter_components = \
-            pd.DataFrame(filter_components)\
-            .astype(bool).fillna(False)
-=======
         filter_components = pd.DataFrame(filter_components).fillna(0).astype("bool")
->>>>>>> 841cbec0
+
 
         # apply special checks to ad_hoc_filter, as it is likely more prone to user error
         if self.filter_params.get("ad_hoc_filter", None) is not None:
