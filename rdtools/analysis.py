--- conflicted
+++ resolved
@@ -72,15 +72,8 @@
     '''
 
     def __init__(self, pv, poa=None, cell_temperature=None, ambient_temperature=None,
-<<<<<<< HEAD
                  temperature_coefficient=None, aggregation_freq='D', pv_input='power', 
                  windspeed=0, power_expected=None, temperature_model=None, 
-=======
-                 temperature_coefficient=None, aggregation_freq='D', pv_input='power',
-                 pvlib_location=None, clearsky_poa=None, clearsky_cell_temperature=None,
-                 clearsky_ambient_temperature=None, windspeed=0, albedo=0.25,
-                 power_expected=None, temperature_model=None, pv_azimuth=None, pv_tilt=None,
->>>>>>> 3cb3cfd1
                  pv_nameplate=None, interp_freq=None, max_timedelta=None):
 
         if interp_freq is not None:
@@ -95,28 +88,9 @@
                 ambient_temperature = normalization.interpolate(
                     ambient_temperature, interp_freq, max_timedelta)
             if power_expected is not None:
-<<<<<<< HEAD
-                power_expected = normalization.interpolate(power_expected, interp_freq, max_timedelta)
-           
-=======
                 power_expected = normalization.interpolate(
                     power_expected, interp_freq, max_timedelta)
-            if clearsky_poa is not None:
-                clearsky_poa = normalization.interpolate(
-                    clearsky_poa, interp_freq, max_timedelta)
-            if clearsky_cell_temperature is not None:
-                clearsky_cell_temperature = normalization.interpolate(
-                    clearsky_cell_temperature, interp_freq, max_timedelta)
-            if clearsky_ambient_temperature is not None:
-                clearsky_ambient_temperature = normalization.interpolate(
-                    clearsky_ambient_temperature, interp_freq, max_timedelta)
-            if isinstance(pv_azimuth, (pd.Series, pd.DataFrame)):
-                pv_azimuth = normalization.interpolate(
-                    pv_azimuth, interp_freq, max_timedelta)
-            if isinstance(pv_tilt, (pd.Series, pd.DataFrame)):
-                pv_tilt = normalization.interpolate(
-                    pv_tilt, interp_freq, max_timedelta)
->>>>>>> 3cb3cfd1
+           
 
         if pv_input == 'power':
             self.pv_power = pv
@@ -182,17 +156,25 @@
             Albedo to be used in irradiance transposition calculations
         
         '''
-        if self.interp_freq is not None:
+        interp_freq = self.interp_freq
+        max_timedelta = self.max_timedelta
+        
+        if interp_freq is not None:
             if clearsky_poa is not None:
-                clearsky_poa = normalization.interpolate(clearsky_poa, self.interp_freq, self.max_timedelta)
+                clearsky_poa = normalization.interpolate(
+                    clearsky_poa, interp_freq, max_timedelta)
             if clearsky_cell_temperature is not None:
-                clearsky_cell_temperature = normalization.interpolate(clearsky_cell_temperature, self.interp_freq, self.max_timedelta)
+                clearsky_cell_temperature = normalization.interpolate(
+                    clearsky_cell_temperature, interp_freq, max_timedelta)
             if clearsky_ambient_temperature is not None:
-                clearsky_ambient_temperature = normalization.interpolate(clearsky_ambient_temperature, self.interp_freq, self.max_timedelta)
+                clearsky_ambient_temperature = normalization.interpolate(
+                    clearsky_ambient_temperature, interp_freq, max_timedelta)
             if isinstance(pv_azimuth, (pd.Series, pd.DataFrame)):
-                pv_azimuth = normalization.interpolate(pv_azimuth, self.interp_freq, self.max_timedelta)
+                pv_azimuth = normalization.interpolate(
+                    pv_azimuth, interp_freq, max_timedelta)
             if isinstance(pv_tilt, (pd.Series, pd.DataFrame)):
-                pv_tilt = normalization.interpolate(pv_tilt, self.interp_freq, self.max_timedelta)
+                pv_tilt = normalization.interpolate(
+                    pv_tilt, interp_freq, max_timedelta)
                 
         self.pvlib_location = pvlib_location
         self.pv_azimuth = pv_azimuth
@@ -272,18 +254,18 @@
             calculated cell temperature
         '''
 
-        try:  # workflow for pvlib >= 0.7
-
+        try:  # workflow for pvlib >= 0.7  
+        
             if self.temperature_model is None:
-                self.temperature_model = "open_rack_glass_polymer"  # default
+                self.temperature_model = "open_rack_glass_polymer" # default
 
             # check if self.temperature_model is a string or dict with keys 'a', 'b' and 'deltaT'
-            if isinstance(self.temperature_model, str):
+            if isinstance(self.temperature_model,str):
                 model_params = pvlib.temperature.TEMPERATURE_MODEL_PARAMETERS[
                     'sapm'][self.temperature_model]
-            elif (isinstance(self.temperature_model, dict) &
-                  ('a' in self.temperature_model) &
-                  ('b' in self.temperature_model) &
+            elif (isinstance(self.temperature_model,dict) & 
+                  ('a' in self.temperature_model) & 
+                  ('b' in self.temperature_model) & 
                   ('deltaT' in self.temperature_model)):
                 model_params = self.temperature_model
             else:
@@ -341,7 +323,7 @@
             pv_nameplate = self.pv_nameplate
 
         if self.temperature_coefficient is None:
-            # raise ValueError('Temperature coefficient must be available to perform pvwatts_norm')
+            #raise ValueError('Temperature coefficient must be available to perform pvwatts_norm')
             warnings.warn('Temperature coefficient not passed in to RdAnalysis'
                           '. No temperature correction will be conducted.')
         pvwatts_kws = {"poa_global": poa,
@@ -435,11 +417,11 @@
     def _filter_check(self, post_filter):
         '''
         post-filter check for requisite 730 days of data
-
+        
         Parameters
         ----------
         post_filter : pandas.Series
-            Time series filtered by boolean output from self.filter
+            Time series filtered by boolean output from self.filter  
         '''
         post_filter_length = post_filter.index[-1] - post_filter.index[0]
         if post_filter.empty or post_filter_length < pd.Timedelta('730d'):
@@ -529,11 +511,11 @@
             'calc_info' : Dict of detailed results (see soiling.soiling_srr() docs)
         '''
         # suppress RdTools experimental warning
-
+        
         with warnings.catch_warnings():
             warnings.simplefilter('ignore')
             from rdtools import soiling
-
+            
         daily_freq = pd.tseries.offsets.Day()
         if aggregated.index.freq != daily_freq or aggregated_insolation.index.freq != daily_freq:
             raise ValueError(
@@ -553,7 +535,7 @@
     def sensor_preprocess(self):
         '''
         Perform sensor-based normalization, filtering, and aggregation.
-        If optional parameter self.power_expected is passed in,
+        If optional parameter self.power_expected is passed in, 
         normalize_with_expected_power will be used instead of pvwatts.
         '''
         if self.poa is None:
@@ -570,7 +552,7 @@
                     self.poa, self.windspeed, self.ambient_temperature)
             energy_normalized, insolation = self.pvwatts_norm(
                 self.poa, self.cell_temperature)
-        else:  # self.power_expected passed in by user
+        else: # self.power_expected passed in by user
             energy_normalized, insolation = normalization.normalize_with_expected_power(
                 self.pv_energy, self.power_expected, self.poa, pv_input='energy')
         self.filter(energy_normalized, 'sensor')
@@ -581,8 +563,8 @@
 
     def clearsky_preprocess(self):
         '''
-        Perform clear-sky-based normalization, filtering, and aggregation.
-        If optional parameter self.power_expected is passed in,
+        Perform clear-sky-based normalization, filtering, and aggregation. 
+        If optional parameter self.power_expected is passed in, 
         normalize_with_expected_power will be used instead of pvwatts.
         '''
         try:
@@ -600,7 +582,7 @@
         if self.power_expected is None:
             cs_normalized, cs_insolation = self.pvwatts_norm(
                 self.clearsky_poa, self.clearsky_cell_temperature)
-        else:  # self.power_expected passed in by user
+        else: # self.power_expected passed in by user
             cs_normalized, cs_insolation = normalization.normalize_with_expected_power(
                 self.pv_energy, self.power_expected, self.clearsky_poa, pv_input='energy')
         self.filter(cs_normalized, 'clearsky')
@@ -611,7 +593,7 @@
 
     def sensor_analysis(self, analyses=['yoy_degradation'], yoy_kwargs={}, srr_kwargs={}):
         '''
-        Perform entire sensor-based analysis workflow.
+        Perform entire sensor-based analysis workflow. 
         Results are stored in self.results['sensor']
 
         Parameters
@@ -706,7 +688,7 @@
         fig = plotting.degradation_summary_plots(
             results_dict['p50_rd'],
             results_dict['rd_confidence_interval'],
-            results_dict['calc_info'], aggregated, **kwargs)
+                                                 results_dict['calc_info'], aggregated, **kwargs)
         return fig
 
     def plot_soiling_monte_carlo(self, result_to_plot, **kwargs):
@@ -732,8 +714,8 @@
         elif result_to_plot == 'clearsky':
             results_dict = self.results['clearsky']['srr_soiling']
             aggregated = self.clearsky_aggregated_performance
-            # suppress RdTools experimental warning
-
+                # suppress RdTools experimental warning
+        
         with warnings.catch_warnings():
             warnings.simplefilter('ignore')
             fig = plotting.soiling_monte_carlo_plot(
