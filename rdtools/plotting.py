'''Functions for plotting degradation and soiling analysis results.'''

import matplotlib.pyplot as plt
<<<<<<< HEAD
import pandas as pd
import plotly.express as px
#Import plotly for viewing in the browser
import plotly.io as pio
pio.renderers.default = "browser"
=======
import numpy as np
import warnings
>>>>>>> e037ea51


def degradation_summary_plots(yoy_rd, yoy_ci, yoy_info, normalized_yield,
                              hist_xmin=None, hist_xmax=None, bins=None,
                              scatter_ymin=None, scatter_ymax=None,
                              plot_color=None, summary_title=None,
                              scatter_alpha=0.5):
    '''
    Create plots (scatter plot and histogram) that summarize degradation
    analysis results.

    Parameters
    ----------
    yoy_rd : float
        rate of relative performance change in %/yr
    yoy_ci : float
        one-sigma confidence interval of degradation rate estimate
    yoy_info : dict
        a dictionary with keys:

        * YoY_values - pandas series of right-labeled year on year slopes
        * renormalizing_factor - float value used to recenter data
        * exceedance_level - the degradation rate that was outperformed with
          a probability given by the ``exceedance_prob`` parameter in
          the :py:func:`.degradation.degradation_year_on_year`

    normalized_yield : pd.Series
         PV yield data that is normalized, filtered and aggregated
    hist_xmin : float, optional
        lower limit of x-axis for the histogram
    hist_xmax : float, optional
        upper limit of x-axis for the histogram
    bins : int, optional
        Number of bins in the histogram distribution. If omitted,
        ``len(yoy_values) // 40`` will be used
    scatter_ymin : float, optional
        lower limit of y-axis for the scatter plot
    scatter_ymax : float, optional
        upper limit of y-axis for the scatter plot
    plot_color : str, optional
        color of the summary plots
    summary_title : str, optional
        overall title for summary plots
    scatter_alpha : float, default 0.5
        Transparency of the scatter plot

    Note
    ----
    It should be noted that the yoy_rd, yoy_ci and yoy_info are the outputs
    from :py:func:`.degradation.degradation_year_on_year`.

    Returns
    -------
    fig : matplotlib Figure
        Figure with two axes
    '''

    yoy_values = yoy_info['YoY_values']

    if bins is None:
        bins = len(yoy_values) // 40

    bins = int(min(bins, len(yoy_values)))

    # Calculate the degradation line
    start = normalized_yield.index[0]
    end = normalized_yield.index[-1]
    years = (end - start).days / 365.25
    yoy_values = yoy_info['YoY_values']

    x = [start, end]
    y = [1, 1 + (yoy_rd * years) / 100.0]

    fig, (ax1, ax2) = plt.subplots(1, 2, figsize=(10, 3))
    ax2.hist(yoy_values, label='YOY', bins=bins, color=plot_color)
    ax2.axvline(x=yoy_rd, color='black', linestyle='dashed', linewidth=3)

    ax2.set_xlim(hist_xmin, hist_xmax)

    label = (
        ' $R_{d}$ = %.2f%%/yr \n'
        'confidence interval: \n'
        '%.2f to %.2f %%/yr' % (yoy_rd, yoy_ci[0], yoy_ci[1])
    )
    ax2.annotate(label, xy=(0.5, 0.7), xycoords='axes fraction',
                 bbox=dict(facecolor='white', edgecolor=None, alpha=0))
    ax2.set_xlabel('Annual degradation (%)')

    renormalized_yield = normalized_yield / yoy_info['renormalizing_factor']
    ax1.plot(renormalized_yield.index, renormalized_yield, 'o',
             color=plot_color, alpha=scatter_alpha)
    ax1.plot(x, y, 'k--', linewidth=3)
    ax1.set_xlabel('Date')
    ax1.set_ylabel('Renormalized energy')

    ax1.set_ylim(scatter_ymin, scatter_ymax)

    fig.autofmt_xdate()

    if summary_title is not None:
        fig.suptitle(summary_title)

    return fig


def soiling_monte_carlo_plot(soiling_info, normalized_yield, point_alpha=0.5,
                             profile_alpha=0.05, ymin=None, ymax=None,
                             profiles=None, point_color=None,
                             profile_color='C1'):
    '''
    Create figure to visualize Monte Carlo of soiling profiles used in the SRR
    analysis.

    .. warning::
        The soiling module is currently experimental. The API, results,
        and default behaviors may change in future releases (including MINOR
        and PATCH releases) as the code matures.

    Parameters
    ----------
    soiling_info : dict
        ``soiling_info`` returned by :py:meth:`.soiling.SRRAnalysis.run` or
        :py:func:`.soiling.soiling_srr`.
    normalized_yield : pd.Series
        PV yield data that is normalized, filtered and aggregated.
    point_alpha : float, default 0.5
        tranparency of the ``normalized_yield`` points
    profile_alpha : float, default 0.05
        transparency of each profile
    ymin : float, optional
        minimum y coordinate
    ymax : float, optional
        maximum y coordinate
    profiles : int, optional
        the number of stochastic profiles to plot.  If not specified, plot
        all profiles.
    point_color : str, optional
        color of the normalized_yield points
    profile_color : str, default 'C1'
        color of the stochastic profiles

    Returns
    -------
    fig : matplotlib Figure
    '''
    warnings.warn(
        'The soiling module is currently experimental. The API, results, '
        'and default behaviors may change in future releases (including MINOR '
        'and PATCH releases) as the code matures.'
    )

    fig, ax = plt.subplots()
    renormalized = normalized_yield / soiling_info['renormalizing_factor']
    ax.plot(renormalized.index, renormalized, 'o', alpha=point_alpha,
            color=point_color)
    ax.set_ylim(ymin, ymax)

    if profiles is not None:
        to_plot = soiling_info['stochastic_soiling_profiles'][:profiles]
    else:
        to_plot = soiling_info['stochastic_soiling_profiles']
    for profile in to_plot:
        ax.plot(profile.index, profile, color=profile_color,
                alpha=profile_alpha)
    ax.set_ylabel('Renormalized energy')
    fig.autofmt_xdate()

    return fig


def soiling_interval_plot(soiling_info, normalized_yield, point_alpha=0.5,
                          profile_alpha=1, ymin=None, ymax=None,
                          point_color=None, profile_color=None):
    '''
    Create figure to visualize valid soiling profiles used in the SRR analysis.

    .. warning::
        The soiling module is currently experimental. The API, results,
        and default behaviors may change in future releases (including MINOR
        and PATCH releases) as the code matures.

    Parameters
    ----------
    soiling_info : dict
        ``soiling_info`` returned by :py:meth:`.soiling.SRRAnalysis.run` or
        :py:func:`.soiling.soiling_srr`.
    normalized_yield : pd.Series
        PV yield data that is normalized, filtered and aggregated.
    point_alpha : float, default 0.5
        tranparency of the ``normalized_yield`` points
    profile_alpha : float, default 1
        transparency of soiling profile
    ymin : float, optional
        minimum y coordinate
    ymax : float, optional
        maximum y coordinate
    point_color : str, optional
        color of the ``normalized_yield`` points
    profile_color : str, optional
        color of the soiling intervals

    Returns
    -------
    fig : matplotlib Figure
    '''
    warnings.warn(
        'The soiling module is currently experimental. The API, results, '
        'and default behaviors may change in future releases (including MINOR '
        'and PATCH releases) as the code matures.'
    )

    sratio = soiling_info['soiling_ratio_perfect_clean']
    fig, ax = plt.subplots()
    renormalized = normalized_yield / soiling_info['renormalizing_factor']
    ax.plot(renormalized.index, renormalized, 'o')
    ax.plot(sratio.index, sratio, 'o')
    ax.set_ylim(ymin, ymax)
    ax.set_ylabel('Renormalized energy')

    fig.autofmt_xdate()

    return fig


def soiling_rate_histogram(soiling_info, bins=None):
    '''
    Create histogram of soiling rates found in the SRR analysis.

    .. warning::
        The soiling module is currently experimental. The API, results,
        and default behaviors may change in future releases (including MINOR
        and PATCH releases) as the code matures.

    Parameters
    ----------
    soiling_info : dict
        ``soiling_info`` returned by :py:meth:`.soiling.SRRAnalysis.run` or
        :py:func:`.soiling.soiling_srr`.
    bins : int
        number of histogram bins to use

    Returns
    -------
    fig : matplotlib Figure
    '''
    warnings.warn(
        'The soiling module is currently experimental. The API, results, '
        'and default behaviors may change in future releases (including MINOR '
        'and PATCH releases) as the code matures.'
    )

    soiling_summary = soiling_info['soiling_interval_summary']
    fig, ax = plt.subplots()
    ax.hist(100.0 * soiling_summary.loc[soiling_summary['valid'], 'soiling_rate'],
            bins=bins)
    ax.set_xlabel('Soiling rate (%/day)')
    ax.set_ylabel('Count')

    return fig


<<<<<<< HEAD
def tune_clip_filter_plot(power_ac, clipping_mask,
                                    display_web_browser = True):
    """
    This function allows the user to visualize a clipping filter in a matplotlib plot, after tweaking 
    the function's different hyperparameters. The plot can be zoomed in on, for an in-depth look at
    clipping in the AC power time series.
    
    Parameters
    ----------
    power_ac : pd.Series
        AC power in Watts. Index of the Pandas series is a Pandas datetime index.
    clipping_percentile_cutoff: float, default 0.8
        Cutoff value for the percentile (for the whole time series) where clipping takes place. 
        So, for example, if the cutoff is set to 0.8, then any value in the normalized time series less than 
        0.8 will not be considered clipping. The higher the threshold, the more data omitted.
    daily_max_percentile_cutoff: float, default 0.9
        Cutoff value for the the daily percentile where clipping takes place. So, for example,
        if the cutoff is set to 0.9, then any value in a normalized daily time series that is 
        less than 90% the max daily value will not be considered clipping. The higher the threshold,
        the more data omitted.
    first_order_derivative_threshold : float, default None,
        Cutoff value for the derivative threshold. The higher the value, the less stringent 
        the function is on defining clipping periods. Represents the cutoff for the first-order
        derivative across two data points. Default is set to None, where the threshold is derived 
        based on an experimental equation, which varies threshold by sampling frequency.        
    
    Returns 
    ---------
    Interactive Plotly graph, with the masked time series for clipping. Returned via web browser.
    """
    #Get the names of the series and the datetime index
    column_name = power_ac.name
    if column_name is None:
        column_name = 'power_ac'
        power_ac = power_ac.rename(column_name)   
    index_name = power_ac.index.name
    if index_name is None:
        index_name = 'datetime'
        power_ac = power_ac.rename_axis(index_name)
    #Visualize the power_ac time series, delineating clipping periods using the clipping_mask series.
    #Use plotly to visualize.
    df = pd.DataFrame(power_ac)
    #Add the clipping mask as a column
    df['clipping_mask'] = clipping_mask
    df = df.reset_index()
    fig = px.scatter(df, x = index_name, y = column_name, color= 'clipping_mask')
    #If display_web_browser is set to True, the time series with clipping is rendered via 
    #the web browser.
    if display_web_browser == True:
        pio.renderers.default = "browser"
        fig.show()
=======
def availability_summary_plots(power_system, power_subsystem, loss_total,
                               energy_cumulative, energy_expected_rescaled,
                               outage_info):
    """
    Create a figure summarizing the availability analysis results.

    Because all of the parameters to this function are products of an
    AvailabilityAnalysis object, it is usually easier to use
    :py:meth:`.availability.AvailabilityAnalysis.plot` instead of running
    this function manually.

    .. warning::
        The availability module is currently experimental. The API, results,
        and default behaviors may change in future releases (including MINOR
        and PATCH releases) as the code matures.

    Parameters
    ----------
    power_system : pd.Series
        Timeseries total system power.

    power_subsystem : pd.DataFrame
        Timeseries power data, one column per subsystem.

    loss_total : pd.Series
        Timeseries system lost power.

    energy_cumulative : pd.Series
        Timeseries system cumulative energy.

    energy_expected_rescaled : pd.Series
        Timeseries expected energy, rescaled to match actual energy. This
        reflects interval energy, not cumulative.

    outage_info : pd.DataFrame
        A dataframe with information about system outages.

    Returns
    -------
    fig : matplotlib Figure

    See Also
    --------
    rdtools.availability.AvailabilityAnalysis.plot

    Examples
    --------
    >>> aa = AvailabilityAnalysis(...)
    >>> aa.run()
    >>> fig = rdtools.plotting.availability_summary_plots(aa.power_system,
    ...     aa.power_subsystem, aa.loss_total, aa.energy_cumulative,
    ...     aa.energy_expected_rescaled, aa.outage_info)
    """
    warnings.warn(
        'The availability module is currently experimental. The API, results, '
        'and default behaviors may change in future releases (including MINOR '
        'and PATCH releases) as the code matures.'
    )

    fig = plt.figure(figsize=(16, 8))
    gs = fig.add_gridspec(3, 2)
    ax1 = fig.add_subplot(gs[0, 0])
    ax2 = fig.add_subplot(gs[1, 0], sharex=ax1)
    ax3 = fig.add_subplot(gs[2, 0], sharex=ax1)
    ax4 = fig.add_subplot(gs[:, 1], sharex=ax1)

    # inverter power
    power_system.plot(ax=ax1)
    ax1.set_ylabel('Inverter Power [kW]')
    # meter power
    power_subsystem.plot(ax=ax2)
    ax2.set_ylabel('System power [kW]')
    # lost power
    loss_total.plot(ax=ax3)
    ax3.set_ylabel('Estimated lost power [kW]')

    # cumulative energy
    energy_cumulative.plot(ax=ax4, label='Reported Production')

    # we'll use the index value to only set legend entries for the first
    # outage we plot.  Just in case the index has some other values, we'll
    # reset it here:
    outage_info = outage_info.reset_index(drop=True)
    for i, row in outage_info.iterrows():
        # matplotlib ignores legend entries starting with underscore, so we
        # can use that to hide duplicate entries
        prefix = "_" if i > 0 else ""
        start, end = row[['start', 'end']]
        start_energy = row['energy_start']
        expected_energy = row['energy_expected']
        lo, hi = np.abs(expected_energy - row[['ci_lower', 'ci_upper']])
        expected_curve = energy_expected_rescaled[start:end].cumsum()
        expected_curve += start_energy
        expected_curve.plot(c='tab:orange', ax=ax4,
                            label=prefix + 'Expected Production')
        energy_end = expected_curve.iloc[-1]
        ax4.errorbar([end], [energy_end], [[lo], [hi]], c='k',
                     label=prefix + 'Uncertainty')
    ax4.legend()
    ax4.set_ylabel('Cumulative Energy [kWh]')
>>>>>>> e037ea51
    return fig<|MERGE_RESOLUTION|>--- conflicted
+++ resolved
@@ -1,16 +1,13 @@
 '''Functions for plotting degradation and soiling analysis results.'''
 
 import matplotlib.pyplot as plt
-<<<<<<< HEAD
 import pandas as pd
 import plotly.express as px
 #Import plotly for viewing in the browser
 import plotly.io as pio
 pio.renderers.default = "browser"
-=======
 import numpy as np
 import warnings
->>>>>>> e037ea51
 
 
 def degradation_summary_plots(yoy_rd, yoy_ci, yoy_info, normalized_yield,
@@ -272,7 +269,6 @@
     return fig
 
 
-<<<<<<< HEAD
 def tune_clip_filter_plot(power_ac, clipping_mask,
                                     display_web_browser = True):
     """
@@ -324,7 +320,8 @@
     if display_web_browser == True:
         pio.renderers.default = "browser"
         fig.show()
-=======
+    return fig
+
 def availability_summary_plots(power_system, power_subsystem, loss_total,
                                energy_cumulative, energy_expected_rescaled,
                                outage_info):
@@ -425,5 +422,4 @@
                      label=prefix + 'Uncertainty')
     ax4.legend()
     ax4.set_ylabel('Cumulative Energy [kWh]')
->>>>>>> e037ea51
     return fig