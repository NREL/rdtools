'''Functions for calculating weighted aggregates of PV system data.'''
<<<<<<< HEAD

=======
>>>>>>> 8f00cd4b


def aggregation_insol(energy_normalized, insolation, frequency='D'):
    '''
    Insolation weighted aggregation

    Parameters
    ----------
<<<<<<< HEAD
    normalized_energy : pd.Series
        Normalized energy time series
    insolation : pd.Series
        Time series of insolation associated with each `normalized_energy`
=======
    energy_normalized : pd.Series
        Normalized energy time series
    insolation : pd.Series
        Time series of insolation associated with each `energy_normalized`
>>>>>>> 8f00cd4b
        point
    frequency : Pandas offset string, default 'D'
        Target frequency at which to aggregate

    Returns
    -------
    aggregated : pd.Series
        Insolation weighted average, aggregated at frequency
    '''
<<<<<<< HEAD
    aggregated = (insolation * normalized_energy).resample(frequency).sum() / \
=======
    aggregated = (insolation * energy_normalized).resample(frequency).sum() / \
>>>>>>> 8f00cd4b
        insolation.resample(frequency).sum()

    return aggregated<|MERGE_RESOLUTION|>--- conflicted
+++ resolved
@@ -1,8 +1,4 @@
 '''Functions for calculating weighted aggregates of PV system data.'''
-<<<<<<< HEAD
-
-=======
->>>>>>> 8f00cd4b
 
 
 def aggregation_insol(energy_normalized, insolation, frequency='D'):
@@ -11,17 +7,10 @@
 
     Parameters
     ----------
-<<<<<<< HEAD
-    normalized_energy : pd.Series
-        Normalized energy time series
-    insolation : pd.Series
-        Time series of insolation associated with each `normalized_energy`
-=======
     energy_normalized : pd.Series
         Normalized energy time series
     insolation : pd.Series
         Time series of insolation associated with each `energy_normalized`
->>>>>>> 8f00cd4b
         point
     frequency : Pandas offset string, default 'D'
         Target frequency at which to aggregate
@@ -31,11 +20,7 @@
     aggregated : pd.Series
         Insolation weighted average, aggregated at frequency
     '''
-<<<<<<< HEAD
-    aggregated = (insolation * normalized_energy).resample(frequency).sum() / \
-=======
     aggregated = (insolation * energy_normalized).resample(frequency).sum() / \
->>>>>>> 8f00cd4b
         insolation.resample(frequency).sum()
 
     return aggregated