import pandas as pd
import numpy as np


def poa_filter(poa, low_irradiance_cutoff=200, high_irradiance_cutoff=1200):
    # simple filter based on irradiance sensors
    return (poa > low_irradiance_cutoff) & (poa < high_irradiance_cutoff)


def tcell_filter(tcell, low_tcell_cutoff=-50, high_tcell_cutoff=110):
    # simple filter based on temperature sensors
    return (tcell > low_tcell_cutoff) & (tcell < high_tcell_cutoff)


def clip_filter(power, quant=0.95, low_power_cutoff=0.01):
    '''
    Filter data points likely to be affected by clipping
    with power greater than or equal to 99% of the 'quant'
    quantile and less than 'low_power_cutoff'

    Parameters
    ----------
    power: Pandas series (numeric)
        AC power
    quant: float
        threshold for quantile
    low_power_cutoff

    Returns
    -------
    Pandas Series (boolean)
        mask to exclude points equal to and
        above 99% of the percentile threshold
    '''
    v = power.quantile(quant)
    return (power < v * 0.99) & (power > low_power_cutoff)


def outage_filter(normalized_energy, window='30D', nom_val=None):
    '''
    Filter data points corresponding to outage

    Parameters
    ----------
    normalized_energy: Pandas series (numeric)
        normalized energy
    window: offset or int
        size of window for rolling median
    nom_val: float
        nominal value of normalized energy
        default behavior is to infer from the first year median

    Returns
    -------
    Pandas Series (boolean)
        mask to exclude points affected by outages
    '''
    v = normalized_energy.rolling(window=window, min_periods=3).median()
    if nom_val is None:
        start = normalized_energy.index[0]
        oneyear = start + pd.Timedelta('364d')
        nom_val = normalized_energy[start:oneyear].median()
    b = nom_val * 0.3
    return (normalized_energy > v - b) & (normalized_energy < v + b)

<<<<<<< HEAD
  
    
def outage_filter2(normalized_energy, window='90D'):
=======

def outage_filter2(normalized_energy, window='30D'):
>>>>>>> dfe5a333
    '''
    Filter data points corresponding to outage

    Parameters
    ----------
    normalized_energy: Pandas series (numeric)
        normalized energy
    window: offset or int
        size of window for rolling median
    nom_val: float
        nominal value of normalized energy
        default behavior is to infer from the first year median

    Returns
    -------
    Pandas Series (boolean)
        mask to exclude outlier points
    '''


    v = normalized_energy.rolling(window=window, min_periods=3).median()
<<<<<<< HEAD
    
    #if nom_val is None:
=======

>>>>>>> dfe5a333
    start = normalized_energy.index[0]
    oneyear = start + pd.Timedelta('364d')
    first_year = normalized_energy[start:oneyear]
    '''
    Q1 = first_year.quantile(0.25)
    Q2 = first_year.quantile(0.50)
    Q3 = first_year.quantile(0.75) 
    IQR = Q3 - Q1
    '''

    med = np.nanmedian(first_year)    
    abs_dev = np.abs(first_year - med)
    low = np.nanmedian(abs_dev[first_year<=med])
    high = np.nanmedian(abs_dev[first_year>=med])



    
    #elem = np.argmax(first_year)
    #abs_dev = abs(first_year-Q2)
    #left_mad = median(abs_dev[])
    
    
    #high = Q3 + (1.5 * IQR)
    #low = Q1 - (1.5 * IQR)
    #if low < 0:
    #    low = 0
    
    #high = (Q3 + (1.5 * IQR)) - Q2
    #low = Q2 - (Q1 - (1.5 * IQR))
    #print(first_year)
    #print(IQR)
    #print(Q1,Q2,Q3)
    #print(elem, mad)

    #return (normalized_energy > v - IQR/4) & (normalized_energy < v + IQR/4)    
    return (normalized_energy > v - 3*low) & (normalized_energy < v + 3*high)


def csi_filter(measured_poa, clearsky_poa, threshold=0.1):
    '''
    Filtering based on clear sky index (csi)

    Parameters
    ----------
    measured_poa: Pandas series (numeric)
        Plane of array irradiance based on measurments
    clearsky_poa: Pandas series (numeric)
        Plane of array irradiance based on a clear sky model
    threshold: float
        threshold for filter

    Returns
    -------
    Pandas Series (boolean)
        mask to exclude points below the threshold
    '''

    csi = measured_poa / clearsky_poa
    return (csi >= 1.0 - threshold) & (csi <= 1.0 + threshold)<|MERGE_RESOLUTION|>--- conflicted
+++ resolved
@@ -63,14 +63,9 @@
     b = nom_val * 0.3
     return (normalized_energy > v - b) & (normalized_energy < v + b)
 
-<<<<<<< HEAD
-  
-    
+
 def outage_filter2(normalized_energy, window='90D'):
-=======
 
-def outage_filter2(normalized_energy, window='30D'):
->>>>>>> dfe5a333
     '''
     Filter data points corresponding to outage
 
@@ -92,12 +87,10 @@
 
 
     v = normalized_energy.rolling(window=window, min_periods=3).median()
-<<<<<<< HEAD
+
     
     #if nom_val is None:
-=======
 
->>>>>>> dfe5a333
     start = normalized_energy.index[0]
     oneyear = start + pd.Timedelta('364d')
     first_year = normalized_energy[start:oneyear]
