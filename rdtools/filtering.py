--- conflicted
+++ resolved
@@ -1,63 +1,7 @@
 '''Functions for filtering and subsetting PV system data.'''
-<<<<<<< HEAD
 
 import numpy as np
 
-
-def normalized_filter(normalized, low_cutoff=0.01, high_cutoff=None):
-    '''
-    Select normalized yield between ``low_cutoff`` and ``high_cutoff``
-
-    Parameters
-    ----------
-    normalized : pd.Series
-        Normalized power measurements.
-    low_cutoff : float, default 0.01
-        The lower bound of acceptable values.
-    high_cutoff : float, optional
-        The upper bound of acceptable values.
-
-    Returns
-    -------
-    pd.Series
-        Boolean Series of whether the given measurement is within acceptable
-        bounds.
-    '''
-
-    if low_cutoff is None:
-        low_cutoff = -np.inf
-    if high_cutoff is None:
-        high_cutoff = np.inf
-
-    return (normalized > low_cutoff) & (normalized < high_cutoff)
-=======
->>>>>>> 8f00cd4b
-
-import numpy as np
-
-<<<<<<< HEAD
-def poa_filter(poa, low_irradiance_cutoff=200, high_irradiance_cutoff=1200):
-    '''
-    Filter POA irradiance readings outside acceptable measurement bounds.
-
-    Parameters
-    ----------
-    poa : pd.Series
-        POA irradiance measurements.
-    low_irradiance_cutoff : float, default 200
-        The lower bound of acceptable values.
-    high_irradiance_cutoff : float, default 1200
-        The upper bound of acceptable values.
-
-    Returns
-    -------
-    pd.Series
-        Boolean Series of whether the given measurement is within acceptable
-        bounds.
-    '''
-    return (poa > low_irradiance_cutoff) & (poa < high_irradiance_cutoff)
-=======
->>>>>>> 8f00cd4b
 
 def normalized_filter(energy_normalized, energy_normalized_low=0.01,
                       energy_normalized_high=None):
@@ -80,9 +24,6 @@
         bounds.
     '''
 
-<<<<<<< HEAD
-def tcell_filter(tcell, low_tcell_cutoff=-50, high_tcell_cutoff=110):
-=======
     if energy_normalized_low is None:
         energy_normalized_low = -np.inf
     if energy_normalized_high is None:
@@ -116,25 +57,16 @@
 
 def tcell_filter(temperature_cell, temperature_cell_low=-50,
                  temperature_cell_high=110):
->>>>>>> 8f00cd4b
     '''
     Filter temperature readings outside acceptable measurement bounds.
 
     Parameters
     ----------
-<<<<<<< HEAD
-    tcell : pd.Series
-        Cell temperature measurements.
-    low_tcell_cutoff : float, default -50
-        The lower bound of acceptable values.
-    high_tcell_cutoff : float, default 110
-=======
     temperature_cell : pd.Series
         Cell temperature measurements.
     temperature_cell_low : float, default -50
         The lower bound of acceptable values.
     temperature_cell_high : float, default 110
->>>>>>> 8f00cd4b
         The upper bound of acceptable values.
 
     Returns
@@ -143,18 +75,11 @@
         Boolean Series of whether the given measurement is within acceptable
         bounds.
     '''
-<<<<<<< HEAD
-    return (tcell > low_tcell_cutoff) & (tcell < high_tcell_cutoff)
-
-
-def clip_filter(power, quant=0.98):
-=======
     return ((temperature_cell > temperature_cell_low) &
             (temperature_cell < temperature_cell_high))
 
 
 def clip_filter(power_ac, quantile=0.98):
->>>>>>> 8f00cd4b
     '''
     Filter data points likely to be affected by clipping
     with power greater than or equal to 99% of the `quant`
@@ -162,15 +87,9 @@
 
     Parameters
     ----------
-<<<<<<< HEAD
-    power : pd.Series
-        AC power in Watts
-    quant : float, default 0.98
-=======
     power_ac : pd.Series
         AC power in Watts
     quantile : float, default 0.98
->>>>>>> 8f00cd4b
         Value for upper threshold quantile
 
     Returns
@@ -179,13 +98,8 @@
         Boolean Series of whether the given measurement is below 99% of the
         quantile filter.
     '''
-<<<<<<< HEAD
-    v = power.quantile(quant)
-    return (power < v * 0.99)
-=======
     v = power_ac.quantile(quantile)
     return (power_ac < v * 0.99)
->>>>>>> 8f00cd4b
 
 
 def csi_filter(poa_global_measured, poa_global_clearsky, threshold=0.15):
@@ -194,15 +108,9 @@
 
     Parameters
     ----------
-<<<<<<< HEAD
-    measured_poa : pd.Series
-        Plane of array irradiance based on measurments
-    clearsky_poa : pd.Series
-=======
     poa_global_measured : pd.Series
         Plane of array irradiance based on measurments
     poa_global_clearsky : pd.Series
->>>>>>> 8f00cd4b
         Plane of array irradiance based on a clear sky model
     threshold : float, default 0.15
         threshold for filter
