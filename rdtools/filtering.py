'''Functions for filtering and subsetting PV system data.'''

import numpy as np
import pandas as pd
import joblib
import os
import warnings
from numbers import Number

# Load in the XGBoost clipping model using joblib.
xgboost_clipping_model = None
model_path = (os.path.dirname(__file__)) + \
                             "/models/xgboost_clipping_model.dat"


def _load_xgboost_clipping_model():
    global xgboost_clipping_model
    if xgboost_clipping_model is None:
        xgboost_clipping_model = joblib.load(model_path)
    return xgboost_clipping_model


def normalized_filter(energy_normalized, energy_normalized_low=0.01,
                      energy_normalized_high=None):
    '''
    Select normalized yield between ``low_cutoff`` and ``high_cutoff``

    Parameters
    ----------
    energy_normalized : pandas.Series
        Normalized energy measurements.
    energy_normalized_low : float, default 0.01
        The lower bound of acceptable values.
    energy_normalized_high : float, optional
        The upper bound of acceptable values.

    Returns
    -------
    pandas.Series
        Boolean Series of whether the given measurement is within acceptable
        bounds.
    '''

    if energy_normalized_low is None:
        energy_normalized_low = -np.inf
    if energy_normalized_high is None:
        energy_normalized_high = np.inf

    return ((energy_normalized > energy_normalized_low) &
            (energy_normalized < energy_normalized_high))


def poa_filter(poa_global, poa_global_low=200, poa_global_high=1200):
    '''
    Filter POA irradiance readings outside acceptable measurement bounds.

    Parameters
    ----------
    poa_global : pandas.Series
        POA irradiance measurements.
    poa_global_low : float, default 200
        The lower bound of acceptable values.
    poa_global_high : float, default 1200
        The upper bound of acceptable values.

    Returns
    -------
    pandas.Series
        Boolean Series of whether the given measurement is within acceptable
        bounds.
    '''
    return (poa_global > poa_global_low) & (poa_global < poa_global_high)


def tcell_filter(temperature_cell, temperature_cell_low=-50,
                 temperature_cell_high=110):
    '''
    Filter temperature readings outside acceptable measurement bounds.

    Parameters
    ----------
    temperature_cell : pandas.Series
        Cell temperature measurements.
    temperature_cell_low : float, default -50
        The lower bound of acceptable values.
    temperature_cell_high : float, default 110
        The upper bound of acceptable values.

    Returns
    -------
    pandas.Series
        Boolean Series of whether the given measurement is within acceptable
        bounds.
    '''
    return ((temperature_cell > temperature_cell_low) &
            (temperature_cell < temperature_cell_high))


def csi_filter(poa_global_measured, poa_global_clearsky, threshold=0.15):
    '''
    Filtering based on clear-sky index (csi)

    Parameters
    ----------
    poa_global_measured : pd.Series
        Plane of array irradiance based on measurments
    poa_global_clearsky : pd.Series
        Plane of array irradiance based on a clear sky model
    threshold : float, default 0.15
        threshold for filter

    Returns
    -------
    pd.Series
        Boolean Series of whether the clear-sky index is within the threshold
        around 1.
    '''

    csi = poa_global_measured / poa_global_clearsky
    return (csi >= 1.0 - threshold) & (csi <= 1.0 + threshold)


def clip_filter(power_ac, model="quantile", **kwargs):
    """
    Master wrapper for running one of the desired clipping filters.
    The default filter run is the quantile clipping filter.

    Parameters
    ----------
    power_ac : pd.Series
        Pandas time series, representing PV system with
        a pandas datetime index.
    model : string, default 'quantile_clip_filter'
        Clipping filter model to run. Can be 'quantile',
        'xgboost', or 'logic'.
    kwargs :
        Additional clipping filter args, specific to the model being
        used. Keyword must be passed with value.

    Returns
    -------
    pd.Series
        Boolean Series of whether to include the point because it is not
        clipping.
        True values delineate non-clipping periods, and False values delineate
        clipping periods.
    """
    if isinstance(model, Number):
        quantile = model
        warnings.warn("Function clip_filter is now a wrapper for different "
                      "clipping filters. To reproduce prior behavior, "
                      "parameters have been interpreted as model= "
                      "'quantile_clip_filter', quantile={quantile}. "
                      "This syntax will be removed in a future version.",
                      DeprecationWarning)
        kwargs['quantile'] = quantile
        model = 'quantile'

    if (model == 'quantile'):
        clip_mask = quantile_clip_filter(power_ac, **kwargs)
    elif model == 'xgboost':
        clip_mask = xgboost_clip_filter(power_ac, **kwargs)
    elif model == 'logic':
        clip_mask = logic_clip_filter(power_ac, **kwargs)
    else:
        raise ValueError(
            "Variable model must be 'quantile', "
            "'xgboost', or 'logic'.")
    return clip_mask


def quantile_clip_filter(power_ac, quantile=0.98):
    '''
    Filter data points likely to be affected by clipping
    with power greater than or equal to 99% of the `quant`
    quantile.

    Parameters
    ----------
    power_ac : pandas.Series
        AC power in Watts
    quantile : float, default 0.98
        Value for upper threshold quantile

    Returns
    -------
    pandas.Series
        Boolean Series of whether the given measurement is below 99% of the
        quantile filter.
    '''
    v = power_ac.quantile(quantile)
    return (power_ac < v * 0.99)


def _format_clipping_time_series(power_ac, mounting_type):
    """
    Format an AC power time series appropriately for
    either the logic_clip_filter function or the xgboost_clip_filter
    function.

    Parameters
    ----------
    power_ac : pd.Series
        Pandas time series, representing PV system power with
        a pandas datetime index.
    mounting_type : String
        String representing the mounting configuration associated with the
        AC power time series. Can either be "fixed" or "single_axis_tracking".
        Default set to 'fixed'.

    Returns
    -------
    pd.Series
        AC power time series
    String
        AC Power time series name
    String
        Datetime Index name
    """
    # Check that it's a Pandas series with a datetime index.
    # If not, raise an error.
    if not isinstance(power_ac.index, pd.DatetimeIndex):
        raise TypeError('Must be a Pandas series with a datetime index.')
    # Check the other input variables to ensure that they are the
    # correct format
    if (mounting_type != "single_axis_tracking") & (mounting_type != "fixed"):
        raise ValueError(
            "Variable mounting_type must be string 'single_axis_tracking' or "
            "'fixed'.")
    # Check that there is enough data in the dataframe. Must be greater than
    # 10 readings.
    if len(power_ac) <= 10:
        raise Exception('<=10 readings in the time series, cannot run filter.')
    # Get the names of the series and the datetime index
    column_name = 'value'
    power_ac = power_ac.rename(column_name)
    index_name = power_ac.index.name
    if index_name is None:
        index_name = 'datetime'
        power_ac = power_ac.rename_axis(index_name)
    return power_ac, power_ac.index.name


def _check_data_sampling_frequency(power_ac):
    """
    Check the data sampling frequency of the time series. If the sampling
    frequency is not >=95% consistent, the time series is flagged with a
    warning.

    Parameters
    ----------
    power_ac : pd.Series
        Pandas time series, representing PV system power with
        a pandas datetime index.

    Returns
    ----------
    None
    """
    # Get the sampling frequency counts--if the sampling frequency is not
    # consistently >=95% the same, then throw a warning.
    sampling_frequency_df = pd.DataFrame(power_ac.index.to_series()
                                         .diff().astype('timedelta64[s]')
                                         .value_counts())/len(power_ac)
    sampling_frequency_df.columns = ["count"]
    if (sampling_frequency_df["count"] < .95).all():
        warnings.warn("Variable sampling frequency across time series. "
                      "Less than 95% of the time series is sampled at the "
                      "same interval. This function was not tested "
                      "on variable frequency data--use at your own risk!")
    return


def _calculate_max_rolling_range(power_ac, roll_periods):
    """
    This function calculates the maximum range over a rolling
    time period for an AC power time series. A pandas series of
    the rolling range is returned.

    Parameters
    ----------
    power_ac : pd.Series
        Pandas time series, representing PV system power with
        a pandas datetime index.
    roll_periods: Int
        Number of readings to calculate the rolling maximum range on.

    Returns
    -------
    pd.Series
        Time series of the rolling maximum range.
    """
    # Calculate the maximum value over a forward-rolling window
    max_roll = power_ac.iloc[::-1].rolling(roll_periods).max()
    max_roll = max_roll.reindex(power_ac.index)
    # Calculate the minimum value over a forward-rolling window
    min_roll = power_ac.iloc[::-1].rolling(roll_periods).min()
    min_roll = min_roll.reindex(power_ac.index)
    # Calculate the maximum rolling range within the foward-rolling window
    rolling_range_max = (max_roll - min_roll)/((max_roll + min_roll)/2)*100
    return rolling_range_max


def logic_clip_filter(power_ac,
                      mounting_type='fixed',
                      rolling_range_max_cutoff=0.2,
                      roll_periods=None):
    '''
    This filter is a logic-based filter that is used to filter out
    clipping periods in AC power time series.
    The AC power time series is filtered based on the
    maximum range over a rolling window, as compared to a user-set
    rolling_range_max_cutoff (default set to 0.2).  The size of the
    rolling window is increased when the system is a tracked system.

    Parameters
    ----------
<<<<<<< HEAD
    power_ac : pd.Series
        Pandas time series, representing PV system power with
        a pandas datetime index.
    mounting_type: string, default 'fixed'
        String representing the mounting configuration associated with the
        AC power time series. Can either be "fixed" or "single_axis_tracking".
        Default set to 'fixed'.
    rolling_range_max_cutoff : float, default 0.2
        Cutoff for max rolling range threshold. Defaults to 0.2; however,
        values as high as 0.4 have been tested and shown to be effective.
        The higher the cutoff, the more values in the dataset that will be
        determined as clipping.
    roll_periods: Integer.
        Number of periods to examine when looking for a near-zero derivative
        in the time series derivative. If roll_periods = 3, the system looks
        for a near-zero derivative over 3 consecutive readings. Default value
        is set to None, so the function uses default logic: it looks for a
        near-zero derivative over 3 periods for a fixed tilt system, and over
        5 periods for a tracked system with a sampling frequency more frequent
        than once every 30 minutes.

    Returns
    -------
    pd.Series
        Boolean Series of whether to include the point because it is not
        clipping.
        True values delineate non-clipping periods, and False values delineate
        clipping periods.
=======
    poa_global_measured : pandas.Series
        Plane of array irradiance based on measurments
    poa_global_clearsky : pandas.Series
        Plane of array irradiance based on a clear sky model
    threshold : float, default 0.15
        threshold for filter

    Returns
    -------
    pandas.Series
        Boolean Series of whether the clear-sky index is within the threshold
        around 1.
>>>>>>> 4cd950fc
    '''
    # Throw a warning that this is still an experimental filter
    warnings.warn("The logic-based filter is an experimental clipping filter "
                  "that is still under development. Use at your own risk!")
    # Format the power time series
    power_ac, index_name = _format_clipping_time_series(power_ac,
                                                        mounting_type)
    # Test if the data sampling frequency is variable, and flag it if the time
    # series sampling frequency is less than 95% consistent.
    _check_data_sampling_frequency(power_ac)
    # Get the sampling frequency of the time series
    time_series_sampling_frequency = power_ac.index.to_series().diff()\
        .astype('timedelta64[m]').mode()[0]
    # Make copies of the original inputs for the cases that the data is
    # changes for clipping evaluation
    original_time_series_sampling_frequency = time_series_sampling_frequency
    power_copy = power_ac.copy()
    # Drop duplicate indices
    power_ac = pd.DataFrame(power_ac[~power_ac.index.duplicated(keep='first')])
    freq_string = str(time_series_sampling_frequency) + 'T'
    if time_series_sampling_frequency >= 10:
        power_ac = power_ac.resample(freq_string).asfreq()
    # High frequency data (less than 10 minutes) has demonstrated
    # potential to have more noise than low frequency  data.
    # Therefore, the  data is resampled to a 15-minute median
    # before running the filter.
    if time_series_sampling_frequency < 10:
        power_ac = power_ac.resample('15T').mean()
        time_series_sampling_frequency = 15
    # If a value for roll_periods is not designated, the function uses
    # the current default logic to set the roll_periods value.
    if roll_periods is None:
        if (mounting_type == "single_axis_tracking") & \
          (time_series_sampling_frequency < 30):
            roll_periods = 5
        else:
            roll_periods = 3
    # Replace the lower 25% of daily data with NaN's
    daily = 0.1 * power_ac.resample('D').max()
    power_ac['ten_percent_daily'] = daily.reindex(index=power_ac.index,
                                                  method='ffill')
    power_ac.loc[power_ac['value'] < power_ac['ten_percent_daily'],
                  'value'] = np.nan
    power_ac = power_ac['value']
    # Calculate the maximum rolling range for the power time series.
    rolling_range_max = _calculate_max_rolling_range(power_ac, roll_periods)
    # Determine clipping values based on the maximum rolling range in
    # the rolling window, and the user-specified rolling range threshold
    roll_clip_mask = (rolling_range_max < rolling_range_max_cutoff)
    # Set values within roll_periods values from a True instance
    # as True as well
    clipping = (roll_clip_mask.rolling(roll_periods).sum() >= 1)
    # High frequency was resampled to 15-minute average data.
    # The following lines apply the 15-minute clipping filter to the
    # original 15-minute data resulting in a clipping filter on the original
    # data.
    if (original_time_series_sampling_frequency < 10):
        power_ac = power_copy.copy()
        clipping = clipping.reindex(index=power_ac.index,
                                    method='ffill')
        # Subset the series where clipping filter == True
        clip_pwr = power_ac[clipping]
        clip_pwr = clip_pwr.reindex(index=power_ac.index,
                                    fill_value=np.nan)
        # Set any values within the clipping max + clipping min threshold
        # as clipping. This is done specifically for capturing the noise
        # for high frequency data sets.
        daily_mean = clip_pwr.resample('D').mean()
        daily_std = clip_pwr.resample('D').std()
        daily_clipping_max = daily_mean + 2 * daily_std
        daily_clipping_max = daily_clipping_max.reindex(index=power_ac.index,
                                                        method='ffill')
        daily_clipping_min = daily_mean - 2 * daily_std
        daily_clipping_min = daily_clipping_min.reindex(index=power_ac.index,
                                                        method='ffill')
    else:
        # Find the maximum and minimum power level where clipping is
        # detected each day.
        clip_pwr = power_ac[clipping]
        clip_pwr = clip_pwr.reindex(index=power_copy.index,
                                    fill_value=np.nan)
        daily_clipping_max = clip_pwr.resample('D').max()
        daily_clipping_min = clip_pwr.resample('D').min()
        daily_clipping_min = daily_clipping_min.reindex(index=power_ac.index,
                                                        method='ffill')
        daily_clipping_max = daily_clipping_max.reindex(index=power_ac.index,
                                                        method='ffill')
    # Set all values to clipping that are between the maximum and minimum
    # power levels where clipping was found on a daily basis.
    final_clip = ((daily_clipping_min <= power_ac) &
                  (power_ac <= daily_clipping_max)) #| (power_ac.isna())
    final_clip=final_clip.reindex(index=power_copy.index,
                                   fill_value=False)
    #Check for an overall clipping threshold that should apply to all data
    clip_power=power_copy[final_clip]
    power_copy = pd.DataFrame(power_copy)
    clip_power = pd.DataFrame(clip_power)
    final_clip = pd.DataFrame(final_clip)
    upperbound_pct_diff = abs((power_copy.value.quantile(.99) - clip_power.value.quantile(.99))/
                              ((power_copy.value.quantile(.99) + clip_power.value.quantile(.99))/2))
    if upperbound_pct_diff < 0.01:
        max_clip = power_copy.value >= power_copy.value.quantile(0.99)
        final_clip = final_clip.value | max_clip
    final_clip = final_clip.fillna(True)
    return ~final_clip


def xgboost_clip_filter(power_ac,
                        mounting_type='fixed'):
    """
    This function generates the features to run through the XGBoost
    clipping model, and generates model outputs.

    Parameters
    ----------
    power_ac : pd.Series
        Pandas time series, representing PV system power with
        a pandas datetime index.
    mounting_type: string, default 'fixed'
        String representing the mounting configuration associated with the
        AC power time series. Can either be "fixed" or "single_axis_tracking".

    Returns
    -------
    pd.Series
        Boolean Series of whether to include the point because it is not
        clipping.
        True values delineate non-clipping periods, and False values delineate
        clipping periods.
    """
    # Throw a warning that this is still an experimental filter
    warnings.warn("The XGBoost filter is an experimental clipping filter "
                  "that is still under development. Use at your own risk!")    
    # Load in the XGBoost model
    xgboost_clipping_model = _load_xgboost_clipping_model()
    # Format the power time series
    power_ac, index_name = _format_clipping_time_series(power_ac,
                                                        mounting_type)
    # Test if the data sampling frequency is variable, and flag it if the time
    # series sampling frequency is less than 95% consistent.
    _check_data_sampling_frequency(power_ac)
    # Get the most common sampling frequency
    sampling_frequency = int(power_ac.index.to_series().diff()
                             .astype('timedelta64[m]').mode()[0])
    freq_string = str(sampling_frequency) + "T"
    # Min-max normalize
    # Resample the series based on the most common sampling frequency
    power_ac_interpolated = power_ac.resample(freq_string)\
        .asfreq().interpolate()
    # Convert the Pandas series to a dataframe, with mounting_type as an
    # additional column.
    power_ac_df = power_ac_interpolated.to_frame()
    power_ac_df['mounting_config'] = mounting_type
    # Get the sampling frequency (as a continuous feature variable)
    power_ac_df['sampling_frequency'] = sampling_frequency
    # Min-max normalize
    max_min_diff = (power_ac_df['value'].max() - power_ac_df['value'].min())
    power_ac_df['scaled_value'] = (power_ac_df['value'] -
                                   power_ac_df['value'].min()) / max_min_diff
    if sampling_frequency < 10:
        rolling_window = 5
    elif (sampling_frequency >= 10) and (sampling_frequency < 60):
        rolling_window = 3
    else:
        rolling_window = 2
    power_ac_df['rolling_average'] = power_ac_df['scaled_value']\
        .rolling(window=rolling_window, center=True).mean()
    # First-order derivative
    power_ac_df['first_order_derivative_backward'] = power_ac_df\
        .scaled_value.diff()
    power_ac_df['first_order_derivative_forward'] = power_ac_df\
        .scaled_value.shift(-1).diff()
    # First order derivative for the rolling average
    power_ac_df['first_order_derivative_backward_rolling_avg'] = \
        power_ac_df.rolling_average.diff()
    power_ac_df['first_order_derivative_forward_rolling_avg'] = \
        power_ac_df.rolling_average.shift(-1).diff()
    # Calculate the maximum rolling range for the power time series.
    power_ac_df['deriv_max'] = _calculate_max_rolling_range(
        power_ac=power_ac_df['scaled_value'], roll_periods=rolling_window)
    # Get the max value for the day and see how each value compares
    power_ac_df['date'] = list(pd.to_datetime(pd.Series(
        power_ac_df.index)).dt.date)
    power_ac_df['daily_max'] = power_ac_df.groupby(
        ['date'])['scaled_value'].transform(max)
    # Get percentage of daily max
    power_ac_df['percent_daily_max'] = power_ac_df['scaled_value'] \
        / power_ac_df['daily_max']
    # Convert single-axis tracking/fixed tilt to a boolean variable
    power_ac_df.loc[power_ac_df['mounting_config'] == "single_axis_tracking",
                    'mounting_config_bool'] = 1
    power_ac_df.loc[power_ac_df['mounting_config'] == 'fixed',
                    'mounting_config_bool'] = 0
    # Subset the dataframe to only include model inputs
    power_ac_df = power_ac_df[['first_order_derivative_backward',
                               'first_order_derivative_forward',
                               'first_order_derivative_backward_rolling_avg',
                               'first_order_derivative_forward_rolling_avg',
                               'sampling_frequency',
                               'mounting_config_bool', 'scaled_value',
                               'rolling_average', 'daily_max',
                               'percent_daily_max', 'deriv_max']].dropna()
    # Run the power_ac_df dataframe through the XGBoost ML model,
    # and return boolean outputs
    xgb_predictions = pd.Series(xgboost_clipping_model.predict(
        power_ac_df).astype(bool))
    # Add datetime as an index
    xgb_predictions.index = power_ac_df.index
    power_ac_df['xgb_predictions'] = xgb_predictions
    power_ac_df_clipping = power_ac_df[power_ac_df['xgb_predictions'] == True]
    #Add Matt's logic at the end, where we make everything between the 
    #max and min values found for clipping each day as clipping
    power_ac_df_clipping_min = power_ac_df_clipping['scaled_value'].resample('D').min()
    daily_clipping_min = power_ac_df_clipping_min.reindex(index=power_ac_df.index,
                                                          method='ffill')
    final_clip = (daily_clipping_min <= power_ac_df['scaled_value']) & \
                    (power_ac_df['percent_daily_max'] >= .95) & \
                    (power_ac_df['scaled_value'] >= .25)
    final_clip = final_clip.reindex(index = power_ac.index,
                                  fill_value = False)
    final_clip = final_clip.fillna(True)    
    return ~final_clip<|MERGE_RESOLUTION|>--- conflicted
+++ resolved
@@ -315,7 +315,6 @@
 
     Parameters
     ----------
-<<<<<<< HEAD
     power_ac : pd.Series
         Pandas time series, representing PV system power with
         a pandas datetime index.
@@ -344,20 +343,6 @@
         clipping.
         True values delineate non-clipping periods, and False values delineate
         clipping periods.
-=======
-    poa_global_measured : pandas.Series
-        Plane of array irradiance based on measurments
-    poa_global_clearsky : pandas.Series
-        Plane of array irradiance based on a clear sky model
-    threshold : float, default 0.15
-        threshold for filter
-
-    Returns
-    -------
-    pandas.Series
-        Boolean Series of whether the clear-sky index is within the threshold
-        around 1.
->>>>>>> 4cd950fc
     '''
     # Throw a warning that this is still an experimental filter
     warnings.warn("The logic-based filter is an experimental clipping filter "
