--- conflicted
+++ resolved
@@ -746,11 +746,8 @@
     )
     # Get the max value for the day and see how each value compares
     df["date"] = list(pd.to_datetime(pd.Series(df.index)).dt.date)
-<<<<<<< HEAD
-    df["daily_max"] = df.groupby(["date"])["scaled_value"].transform('max')
-=======
     df["daily_max"] = df.groupby(["date"])["scaled_value"].transform("max")
->>>>>>> 841cbec0
+
     # Get percentage of daily max
     df["percent_daily_max"] = df["scaled_value"] / (df["daily_max"] + 0.00001)
     # Get the standard deviation, median and mean of the first order
@@ -886,11 +883,8 @@
     # Reindex with the original data index. Re-adjusts to original
     # data frequency.
     xgb_predictions = xgb_predictions.reindex(index=power_ac.index, method="ffill")
-<<<<<<< HEAD
-    xgb_predictions = xgb_predictions.astype(bool).fillna(False)
-=======
     xgb_predictions.loc[xgb_predictions.isnull()] = False
->>>>>>> 841cbec0
+
     # Regenerate the features with the original sampling frequency
     # (pre-resampling or interpolation).
     power_ac_df = power_ac.to_frame()
