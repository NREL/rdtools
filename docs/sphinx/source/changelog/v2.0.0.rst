﻿
************************
v2.0.0 (MONTH DAY, YEAR)
************************

API Changes
-----------

Enhancements
------------
* Add new :py:mod:`~rdtools.soiling` module to implement the stochastic rate and
  recovery method (:pull:`112`).
* Add new functions :py:func:`~rdtools.normalization.energy_from_power` and
  :py:func:`~rdtools.normalization.interpolate`.

Bug fixes
---------

Testing
-------
* Add Python 3.7 and 3.8 to CI testing (:pull:`135`).

Documentation
-------------
* Create sphinx documentation and set up ReadTheDocs (:pull:`125`).
<<<<<<< HEAD
* Add guides on running tests and building sphinx docs (:pull:`136`).
=======
* Improve module-level docstrings (:pull:`137`).
>>>>>>> 13ce49fe

Requirements
------------
* Drop support for Python 2.7, minimum supported version is now 3.6 (:pull:`135`).

Contributors
------------<|MERGE_RESOLUTION|>--- conflicted
+++ resolved
@@ -1,4 +1,3 @@
-﻿
 ************************
 v2.0.0 (MONTH DAY, YEAR)
 ************************
@@ -23,11 +22,8 @@
 Documentation
 -------------
 * Create sphinx documentation and set up ReadTheDocs (:pull:`125`).
-<<<<<<< HEAD
 * Add guides on running tests and building sphinx docs (:pull:`136`).
-=======
 * Improve module-level docstrings (:pull:`137`).
->>>>>>> 13ce49fe
 
 Requirements
 ------------
