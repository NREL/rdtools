************************
Pending
************************

Bug Fixes
---------
* :py:func:`~rdtools.plotting.soiling_interval_plot` no longer ignores the optional
  ``point_color``, ``profile_color``, ``point_alpha``, and ``profile_alpha`` parameters.
  (:issue:`343`, :pull:`345`)


Testing
-------


Requirements
------------
<<<<<<< HEAD
=======
* Upgrade the notebook environment from python 3.7 to python 3.10.
  Several dependency versions in ``docs/notebook_requirements.txt`` are
  updated as well. (:issue:`319`, :pull:`326`)
* Bump ``ipython==7.16.3``, ``jupyter-console==6.4.0``,
  and ``prompt-toolkit==3.0.27`` in ``docs/notebook_requirements.txt``
  and bump ``Pillow==9.3.0`` in ``requirements.txt`` (:pull:`314`, :pull:`349`)
* Bump ``jupyter-core==4.11.2`` in ``docs\notebook_requirements.txt`` (:pull:`350`)
* Bump ``sphinx`` version from 3.2 to 4.5 and ``nbsphinx`` version
  from 0.8.5 to 0.8.8 in the optional ``[doc]`` requirements (:pull:`317`, :pull:`325`)
* A number of other requirements updates (:pull:`337`)
>>>>>>> aab642c7
<|MERGE_RESOLUTION|>--- conflicted
+++ resolved
@@ -15,8 +15,6 @@
 
 Requirements
 ------------
-<<<<<<< HEAD
-=======
 * Upgrade the notebook environment from python 3.7 to python 3.10.
   Several dependency versions in ``docs/notebook_requirements.txt`` are
   updated as well. (:issue:`319`, :pull:`326`)
@@ -26,5 +24,4 @@
 * Bump ``jupyter-core==4.11.2`` in ``docs\notebook_requirements.txt`` (:pull:`350`)
 * Bump ``sphinx`` version from 3.2 to 4.5 and ``nbsphinx`` version
   from 0.8.5 to 0.8.8 in the optional ``[doc]`` requirements (:pull:`317`, :pull:`325`)
-* A number of other requirements updates (:pull:`337`)
->>>>>>> aab642c7
+* A number of other requirements updates (:pull:`337`)