--- conflicted
+++ resolved
@@ -5,10 +5,7 @@
 Enhancements
 ------------
 * Add `CITATION.cff` file for citation information (:pull:`434`)
-<<<<<<< HEAD
 * Added checks to TrendAnalysis for `filter_params` and `filter_params_aggregated`. Raises an error if unkown filter is supplied. (:pull:`436`)
-=======
->>>>>>> 58b00e19
 
 
 Bug fixes
