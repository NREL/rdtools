*******
pending
*******

Breaking changes
------------
These changes have the potential to change answers in existing scripts
when compared with older versions of RdTools

* Use the pvlib method for clear sky detection by default in :py:func:`~rdtools.analysis_chains.TrendAnalysis` (:pull:`412`)

Enhancements
------------
* Added a new wrapper function for clearsky filters (:pull:`412`)
* Improve test coverage, especially for the newly added filter capabilities (:pull:`413`)
<<<<<<< HEAD
* Added codecov.yml configuration file (:pull:`420`)
=======
>>>>>>> 6ef4a0ef

Bug fixes
---------
* tbd

Requirements
------------
* Specified versions in ``requirements.txt`` and ``docs/notebook_requirements.txt`` have been updated (:pull:`412`)

Deprecations
------------
* Removed  :py:func:`~rdtools.normalization.sapm_dc_power` (:pull:`419`)
* Removed  :py:func:`~rdtools.normalization.normalize_with_sapm` (:pull:`419`)

Contributors
------------
* Martin Springer (:ghuser:`martin-springer`)
* Michael Deceglie (:ghuser:`mdeceglie`)<|MERGE_RESOLUTION|>--- conflicted
+++ resolved
@@ -13,10 +13,7 @@
 ------------
 * Added a new wrapper function for clearsky filters (:pull:`412`)
 * Improve test coverage, especially for the newly added filter capabilities (:pull:`413`)
-<<<<<<< HEAD
 * Added codecov.yml configuration file (:pull:`420`)
-=======
->>>>>>> 6ef4a0ef
 
 Bug fixes
 ---------
