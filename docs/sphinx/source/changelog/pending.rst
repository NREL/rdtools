************************
Pending
************************

API Changes
-----------
* The calculations internal to the soiling SRR algorithm have changed such that
  consecutive cleaning events are no longer removed. (:pull:`199`, :issue:`189`)

* The calculations internal to the soiling SRR algorithm have changed such that
  "invalid" intervals are retained at the beginning and end of the dataset for the
  purposes of the SRR Monte Carlo.  Invalid intervals are those that do not qualify
  to be fit as soiling intervals based on  ``min_interval_length``,
  ``max_relative_slope_error``, and ``max_negative_step``. (:pull:`199`, :issue:`272`)

* The default ``day_scale`` parameter in soiling functions and methods was changed
  from 14 to 13. A recommendation to use an odd value along with a warning for even
  values was also added. (:pull:`199`, :issue:`189`)

* The default ``min_interval_length`` in soiling functions and methods was changed
  from 2 to 7. (:pull:`199`)

Enhancements
------------

* A new parameter ``outlier_factor`` was added to soiling functions and methods to
  enable better control of cleaning event detection. (:pull:`199`)

* Add ``sensor_filter_components`` and ``clearsky_filter_components`` to
  :py:class:`~rdtools.analysis_chains.TrendAnalysis` (:issue:`236`, :pull:`263`)

* Boolean input kwarg ``detailed`` has been added to
  :py:class:`~rdtools.plotting.degradation_summary_plots` to color-code 
  degradation plots by the number of times data points are used in the
  degradation distribution. (:issue:`269`, :pull:`282`)
  
* :py:class:`~rdtools.degradation.degradation_year_on_year` adds a new 
  ``usage_of_points`` entry in the ``calc_info`` return dictionary.
  (:issue:`269`, :pull:`282`)


Bug fixes
---------
* Unexpected recoveries when using ``method=random_clean`` in the soiling module
  have been fixed. (:pull:`199`, :issue:`234`)

* Improved NaN pixel handling in
  :py:func:`~rdtools.clearsky_temperature.get_clearsky_tamb` (:pull:`274`).

Testing
-------



Documentation
-------------
* Corrected a typo in the :py:class:`~rdtools.analysis_chains.TrendAnalysis`
  docstring (:pull:`264`)
* Enabled intersphinx so that function parameter types are linked to external
  documentation (:pull:`258`)


Enhancements
------------
* Add new function :py:func:`~rdtools.filtering.logic_clip_filter` (:pull:`200`).
* Add new function :py:func:`~rdtools.filtering.xgboost_clip_filter` (:pull:`200`).
* Add new function :py:func:`~rdtools.plotting.tune_clip_filter_plot` (:pull:`200`).


Requirements
------------
* Update pinned versions of several dependencies (:pull:`261`, :pull:`275`):

    * ``requirements.txt``: cached-property, certifi, chardet, idna, matplotlib, numpy, Pillow,
      requests, urllib
    * ``docs/notebook_requirements.txt``: argon2-cffi, bleach, cffi, colorama, Jinja2,
      numexpr, packaging, pycparser, pygments


Example Updates
---------------
  

Contributors
------------
* Mark Mikofski (:ghuser:`mikofski`)
* Kevin Anderson (:ghuser:`kanderso-nrel`)
* Michael Deceglie (:ghuser:`mdeceglie`)
* Matthew Muller (:ghuser:`matt14muller`)
<<<<<<< HEAD
* Kirsten Perry (:ghuser:`kperrynrel`)
=======
* Chris Deline (:ghuser:`cdeline`)
>>>>>>> 9c3a4fc3
<|MERGE_RESOLUTION|>--- conflicted
+++ resolved
@@ -87,8 +87,5 @@
 * Kevin Anderson (:ghuser:`kanderso-nrel`)
 * Michael Deceglie (:ghuser:`mdeceglie`)
 * Matthew Muller (:ghuser:`matt14muller`)
-<<<<<<< HEAD
 * Kirsten Perry (:ghuser:`kperrynrel`)
-=======
-* Chris Deline (:ghuser:`cdeline`)
->>>>>>> 9c3a4fc3
+* Chris Deline (:ghuser:`cdeline`)