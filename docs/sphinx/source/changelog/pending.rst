--- conflicted
+++ resolved
@@ -26,8 +26,5 @@
   and bump ``Pillow==9.0.0`` in ``requirements.txt`` (:pull:`314`)
 * Bump ``sphinx`` version from 3.2 to 4.5 and ``nbsphinx`` version
   from 0.8.5 to 0.8.8 in the optional ``[doc]`` requirements (:pull:`317`, :pull:`325`)
-<<<<<<< HEAD
 * ``arch`` and ``filterpy`` added as dependencies (:pull:`150`)
-=======
-* A number of other requirements updates (:pull:`337`)
->>>>>>> 39625758
+* A number of other requirements updates (:pull:`337`)