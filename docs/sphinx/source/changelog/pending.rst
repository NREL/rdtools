--- conflicted
+++ resolved
@@ -48,20 +48,16 @@
 -------------
 * Corrected a typo in the :py:class:`~rdtools.analysis_chains.TrendAnalysis`
   docstring (:pull:`264`)
+* Enabled intersphinx so that function parameter types are linked to external
+  documentation (:pull:`258`)
 
-<<<<<<< HEAD
+
 Enhancements
 ------------
 * Add new function :py:func:`~rdtools.filtering.logic_clip_filter` (:pull:`200`).
 * Add new function :py:func:`~rdtools.filtering.xgboost_clip_filter` (:pull:`200`).
 * Add new function :py:func:`~rdtools.plotting.tune_clip_filter_plot` (:pull:`200`).
-=======
-Documentation
--------------
-* Enabled intersphinx so that function parameter types are linked to external
-  documentation (:pull:`258`)
 
->>>>>>> 4cd950fc
 
 Requirements
 ------------
@@ -79,11 +75,8 @@
 
 Contributors
 ------------
-<<<<<<< HEAD
-* Kirsten Perry (:ghuser:`kperrynrel`)
-=======
 * Mark Mikofski (:ghuser:`mikofski`)
->>>>>>> 4cd950fc
 * Kevin Anderson (:ghuser:`kanderso-nrel`)
 * Michael Deceglie (:ghuser:`mdeceglie`)
 * Matthew Muller (:ghuser:`matt14muller`)
+* Kirsten Perry (:ghuser:`kperrynrel`)
