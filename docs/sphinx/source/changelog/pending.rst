--- conflicted
+++ resolved
@@ -1,13 +1,6 @@
 ************************
 Pending
-<<<<<<< HEAD
-*******
-*
-Bug fixes
----------
-* Improved NaN pixel handling in
-  :py:func:`~rdtools.clearsky_temperature.get_clearsky_tamb` (:pull:`274`).
-=======
+
 ************************
 
 API Changes
@@ -40,15 +33,13 @@
 * Unexpected recoveries when using ``method=random_clean`` in the soiling module
   have been fixed. (:pull:`199`, :issue:`234`)
 
+* Improved NaN pixel handling in
+  :py:func:`~rdtools.clearsky_temperature.get_clearsky_tamb` (:pull:`274`).
 
 Testing
 -------
 
 
-Documentation
--------------
-
->>>>>>> 7c39f0c6
 
 Documentation
 -------------
