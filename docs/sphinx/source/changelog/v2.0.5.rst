--- conflicted
+++ resolved
@@ -18,11 +18,9 @@
 
 Testing
 -------
-<<<<<<< HEAD
 * Add Python 3.9 to CI testing (:pull:`249`)
-=======
 * Fix test suite error raised when using pandas 1.2.0 (:pull:`251`)
->>>>>>> 36a89460
+
 
 Documentation
 -------------
