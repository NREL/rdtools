--- conflicted
+++ resolved
@@ -18,13 +18,10 @@
 
 Testing
 -------
-<<<<<<< HEAD
 * Add a flake8 code style check to the continuous integration checks (:pull:`231`)
 * Moved several pytest fixtures from ``soiling_test.py`` and ``availability_test.py`` to ``conftest.py``
   so that they are shared across test files (:pull:`231`)
-=======
 * Fix test suite error raised when using pandas 1.2.0 (:pull:`251`)
->>>>>>> 36a89460
 
 Documentation
 -------------
